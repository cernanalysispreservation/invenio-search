# -*- coding: utf-8 -*-
#
# This file is part of Invenio.
# Copyright (C) 2012, 2013, 2014, 2015 CERN.
#
# Invenio is free software; you can redistribute it and/or
# modify it under the terms of the GNU General Public License as
# published by the Free Software Foundation; either version 2 of the
# License, or (at your option) any later version.
#
# Invenio is distributed in the hope that it will be useful, but
# WITHOUT ANY WARRANTY; without even the implied warranty of
# MERCHANTABILITY or FITNESS FOR A PARTICULAR PURPOSE.  See the GNU
# General Public License for more details.
#
# You should have received a copy of the GNU General Public License
# along with Invenio; if not, write to the Free Software Foundation, Inc.,
# 59 Temple Place, Suite 330, Boston, MA 02111-1307, USA.

"""Facet utility functions."""

from flask import g, url_for, request
<<<<<<< HEAD
from flask.ext.login import current_user
from intbitset import intbitset
from itertools import groupby
from operator import itemgetter
from six import iteritems
=======
from flask_login import current_user

from .cache import search_results_cache, \
    get_search_results_cache_key_from_qid
from .models import Collection
>>>>>>> b43f7a08

from invenio.base.globals import cfg
from invenio.modules.collections.cache import get_collection_reclist
from invenio.modules.collections.models import Collection

from .cache import (
    get_search_results_cache_key_from_qid,
    search_results_cache,
)
from .models import Field
from .utils import (
    get_most_popular_field_values,
    get_records_that_can_be_displayed,
)


def get_current_user_records_that_can_be_displayed(qid):
    """Return records that current user can display.

    :param qid: query identifier

    :return: records in intbitset
    """
    CFG_WEBSEARCH_SEARCH_CACHE_TIMEOUT = cfg.get(
        'CFG_WEBSEARCH_SEARCH_CACHE_TIMEOUT')

    @search_results_cache.memoize(timeout=CFG_WEBSEARCH_SEARCH_CACHE_TIMEOUT)
    def get_records_for_user(qid, uid):
        key = get_search_results_cache_key_from_qid(qid)
        data = search_results_cache.get(key)
        if data is None:
            return intbitset([])
        cc = search_results_cache.get(key + '::cc')
        return get_records_that_can_be_displayed(
            current_user.get('precached_permitted_restricted_collections', []),
            intbitset().fastload(data), cc)
    # Simplifies API
    return get_records_for_user(qid, current_user.get_id())


def faceted_results_filter(recids, filter_data, facets):
    """Return records that match selected filter data.

    :param recids: found records
    :param filter_date: selected facet filters
    :param facet_config: facet configuration

    :return: filtered records
    """
    # Group filter data by operator and then by facet key.
    sortkeytype = itemgetter(0)
    sortfacet = itemgetter(1)
    data = sorted(filter_data, key=sortkeytype)
    out = {}
    for t, vs in groupby(data, key=sortkeytype):
        out[t] = {}
        for v, k in groupby(sorted(vs, key=sortfacet), key=sortfacet):
            out[t][v] = map(lambda i: i[2], k)

    filter_data = out

    # Intersect and diff records with selected facets.
    output = recids

    if '+' in filter_data:
        values = filter_data['+']
        for key, facet in iteritems(facets):
            if key in values:
                output.intersection_update(facet.get_facet_recids(values[key]))

    if '-' in filter_data:
        values = filter_data['-']
        for key, facet in iteritems(facets):
            if key in values:
                output.difference_update(facet.get_facet_recids(values[key]))

    return output


class FacetBuilder(object):

    """Facet builder helper class.

    Implement a general facet builder using function
    `get_most_popular_field_values`.
    """

    def __init__(self, name):
        """Initialize facet builder."""
        self.name = name

    def get_title(self, **kwargs):
        """Return facet title."""
        return g._('Any ' + self.name.capitalize())

    def get_url(self, qid=None):
        """Return facet data url."""
        return url_for('.facet', name=self.name, qid=qid)

    def get_conf(self, **kwargs):
        """Return facet configuration."""
        return dict(title=self.get_title(**kwargs),
                    url=self.get_url(kwargs.get('qid')),
                    facet=self.name)

    def get_recids_intbitset(self, qid):
        """Return record ids as intbitset."""
        try:
            return get_current_user_records_that_can_be_displayed(qid)
        except:
            return intbitset([])

    def get_recids(self, qid):
        """Return record ids as list."""
        return self.get_recids_intbitset(qid).tolist()

    def get_facets_for_query(self, qid, limit=20, parent=None):
        """Return facet data."""
        return get_most_popular_field_values(
            self.get_recids(qid), Field.get_field_tags(self.name)
        )[0:limit]

    def get_value_recids(self, value):
        """Return record ids in intbitset for given field value."""
        from .searchext.engines.native import search_unit
        if isinstance(value, unicode):
            value = value.encode('utf8')
        return search_unit(p=value, f=self.name, m='e')

    def get_facet_recids(self, values):
        """Return record ids in intbitset for all field values."""
        return reduce(lambda x, y: x.union(y),
                      [self.get_value_recids(v) for v in values],
                      intbitset())


class CollectionFacetBuilder(FacetBuilder):

    """Custom implementation of collection facet builder."""

    def get_title(self, **kwargs):
        """Return title for collection facet."""
        collection = kwargs.get('collection')
        if collection is not None and collection.id > 1:
            return collection.name_ln
        return super(CollectionFacetBuilder, self).get_title(**kwargs)

    def get_facets_for_query(self, qid, limit=20, parent=None):
        """Return record ids as intbitset."""
        recIDsHitSet = self.get_recids_intbitset(qid)
        parent = request.args.get('parent', None)
        if parent is not None:
            collection = Collection.query.filter(
                Collection.name == parent).first_or_404()
        else:
            cc = search_results_cache.get(
                get_search_results_cache_key_from_qid(qid) + '::cc')
            if cc is not None:
                collection = Collection.query.filter(
                    Collection.name == cc).first_or_404()
            else:
                collection = Collection.query.get(1)
        facet = []
        for c in collection.collection_children_r:
            num_records = len(get_collection_reclist(
                c.name, recreate_cache_if_needed=False
            ).intersection(recIDsHitSet))
            if num_records:
                facet.append((c.name, num_records, c.name_ln))
        return sorted(facet, key=lambda x: x[1], reverse=True)[0:limit]<|MERGE_RESOLUTION|>--- conflicted
+++ resolved
@@ -20,19 +20,11 @@
 """Facet utility functions."""
 
 from flask import g, url_for, request
-<<<<<<< HEAD
-from flask.ext.login import current_user
+from flask_login import current_user
 from intbitset import intbitset
 from itertools import groupby
 from operator import itemgetter
 from six import iteritems
-=======
-from flask_login import current_user
-
-from .cache import search_results_cache, \
-    get_search_results_cache_key_from_qid
-from .models import Collection
->>>>>>> b43f7a08
 
 from invenio.base.globals import cfg
 from invenio.modules.collections.cache import get_collection_reclist
