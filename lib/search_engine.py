# -*- coding: utf-8 -*-

## This file is part of Invenio.
## Copyright (C) 2003, 2004, 2005, 2006, 2007, 2008, 2009, 2010, 2011, 2012 CERN.
##
## Invenio is free software; you can redistribute it and/or
## modify it under the terms of the GNU General Public License as
## published by the Free Software Foundation; either version 2 of the
## License, or (at your option) any later version.
##
## Invenio is distributed in the hope that it will be useful, but
## WITHOUT ANY WARRANTY; without even the implied warranty of
## MERCHANTABILITY or FITNESS FOR A PARTICULAR PURPOSE.  See the GNU
## General Public License for more details.
##
## You should have received a copy of the GNU General Public License
## along with Invenio; if not, write to the Free Software Foundation, Inc.,
## 59 Temple Place, Suite 330, Boston, MA 02111-1307, USA.

# pylint: disable=C0301

"""Invenio Search Engine in mod_python."""

__lastupdated__ = """$Date$"""

__revision__ = "$Id$"

## import general modules:
import cgi
import cStringIO
import copy
import string
import os
import re
import time
import urllib
import urlparse
import zlib
import sys

if sys.hexversion < 0x2040000:
    # pylint: disable=W0622
    from sets import Set as set
    # pylint: enable=W0622

## import Invenio stuff:
from invenio.config import \
     CFG_CERN_SITE, \
     CFG_INSPIRE_SITE, \
     CFG_OAI_ID_FIELD, \
     CFG_WEBCOMMENT_ALLOW_REVIEWS, \
     CFG_WEBSEARCH_CALL_BIBFORMAT, \
     CFG_WEBSEARCH_CREATE_SIMILARLY_NAMED_AUTHORS_LINK_BOX, \
     CFG_WEBSEARCH_FIELDS_CONVERT, \
     CFG_WEBSEARCH_NB_RECORDS_TO_SORT, \
     CFG_WEBSEARCH_SEARCH_CACHE_SIZE, \
     CFG_WEBSEARCH_USE_MATHJAX_FOR_FORMATS, \
     CFG_WEBSEARCH_USE_ALEPH_SYSNOS, \
     CFG_WEBSEARCH_DEF_RECORDS_IN_GROUPS, \
     CFG_WEBSEARCH_FULLTEXT_SNIPPETS, \
     CFG_WEBSEARCH_DISPLAY_NEAREST_TERMS, \
     CFG_BIBUPLOAD_SERIALIZE_RECORD_STRUCTURE, \
     CFG_BIBUPLOAD_EXTERNAL_SYSNO_TAG, \
     CFG_BIBRANK_SHOW_DOWNLOAD_GRAPHS, \
     CFG_WEBSEARCH_SYNONYM_KBRS, \
     CFG_SITE_LANG, \
     CFG_SITE_NAME, \
     CFG_LOGDIR, \
     CFG_BIBFORMAT_HIDDEN_TAGS, \
     CFG_SITE_URL, \
     CFG_ACCESS_CONTROL_LEVEL_ACCOUNTS, \
     CFG_SOLR_URL, \
     CFG_WEBSEARCH_DETAILED_META_FORMAT, \
     CFG_SITE_RECORD, \
     CFG_WEBSEARCH_PREV_NEXT_HIT_LIMIT, \
     CFG_WEBSEARCH_VIEWRESTRCOLL_POLICY, \
     CFG_BIBSORT_BUCKETS, \
     CFG_XAPIAN_ENABLED

from invenio.search_engine_config import \
     InvenioWebSearchUnknownCollectionError, \
     InvenioWebSearchWildcardLimitError, \
     CFG_WEBSEARCH_IDXPAIRS_FIELDS,\
     CFG_WEBSEARCH_IDXPAIRS_EXACT_SEARCH
from invenio.search_engine_utils import get_fieldvalues
from invenio.bibrecord import create_record
from invenio.bibrank_record_sorter import get_bibrank_methods, is_method_valid, rank_records as rank_records_bibrank
from invenio.bibrank_downloads_similarity import register_page_view_event, calculate_reading_similarity_list
from invenio.bibindex_engine_stemmer import stem
from invenio.bibindex_engine_tokenizer import wash_author_name, author_name_requires_phrase_search, \
     BibIndexPairTokenizer
from invenio.bibindex_engine_washer import wash_index_term, lower_index_term, wash_author_name
from invenio.bibindexadminlib import get_idx_indexer
from invenio.bibformat import format_record, format_records, get_output_format_content_type, create_excel
from invenio.bibformat_config import CFG_BIBFORMAT_USE_OLD_BIBFORMAT
from invenio.bibrank_downloads_grapher import create_download_history_graph_and_box
from invenio.bibknowledge import get_kbr_values
from invenio.data_cacher import DataCacher
from invenio.websearch_external_collections import print_external_results_overview, perform_external_collection_search
from invenio.access_control_admin import acc_get_action_id
from invenio.access_control_config import VIEWRESTRCOLL, \
    CFG_ACC_GRANT_AUTHOR_RIGHTS_TO_EMAILS_IN_TAGS, \
    CFG_ACC_GRANT_VIEWER_RIGHTS_TO_EMAILS_IN_TAGS
from invenio.websearchadminlib import get_detailed_page_tabs, get_detailed_page_tabs_counts
from invenio.intbitset import intbitset
from invenio.dbquery import DatabaseError, deserialize_via_marshal, InvenioDbQueryWildcardLimitError
from invenio.access_control_engine import acc_authorize_action
from invenio.errorlib import register_exception
from invenio.textutils import encode_for_xml, wash_for_utf8, strip_accents
from invenio.htmlutils import get_mathjax_header
from invenio.htmlutils import nmtoken_from_string

import invenio.template
webstyle_templates = invenio.template.load('webstyle')
webcomment_templates = invenio.template.load('webcomment')

from invenio.bibrank_citation_searcher import calculate_cited_by_list, \
    calculate_co_cited_with_list, get_records_with_num_cites, get_self_cited_by, \
    get_refersto_hitset, get_citedby_hitset
from invenio.bibrank_citation_grapher import create_citation_history_graph_and_box


from invenio.dbquery import run_sql, run_sql_with_limit, wash_table_column_name, \
                            get_table_update_time
from invenio.webuser import getUid, collect_user_info, session_param_set
from invenio.webpage import pageheaderonly, pagefooteronly, create_error_box, write_warning
from invenio.messages import gettext_set_language
from invenio.search_engine_query_parser import SearchQueryParenthesisedParser, \
    SpiresToInvenioSyntaxConverter

from invenio import webinterface_handler_config as apache
from invenio.solrutils_bibindex_searcher import solr_get_bitset
from invenio.xapianutils_bibindex_searcher import xapian_get_bitset


try:
    import invenio.template
    websearch_templates = invenio.template.load('websearch')
except:
    pass

from invenio.websearch_external_collections import calculate_hosted_collections_results, do_calculate_hosted_collections_results
from invenio.websearch_external_collections_config import CFG_HOSTED_COLLECTION_TIMEOUT_ANTE_SEARCH
from invenio.websearch_external_collections_config import CFG_HOSTED_COLLECTION_TIMEOUT_POST_SEARCH
from invenio.websearch_external_collections_config import CFG_EXTERNAL_COLLECTION_MAXRESULTS

VIEWRESTRCOLL_ID = acc_get_action_id(VIEWRESTRCOLL)

## global vars:
cfg_nb_browse_seen_records = 100 # limit of the number of records to check when browsing certain collection
cfg_nicely_ordered_collection_list = 0 # do we propose collection list nicely ordered or alphabetical?

## precompile some often-used regexp for speed reasons:
re_word = re.compile('[\s]')
re_quotes = re.compile('[\'\"]')
re_doublequote = re.compile('\"')
re_logical_and = re.compile('\sand\s', re.I)
re_logical_or = re.compile('\sor\s', re.I)
re_logical_not = re.compile('\snot\s', re.I)
re_operators = re.compile(r'\s([\+\-\|])\s')
re_pattern_wildcards_after_spaces = re.compile(r'(\s)[\*\%]+')
re_pattern_single_quotes = re.compile("'(.*?)'")
re_pattern_double_quotes = re.compile("\"(.*?)\"")
re_pattern_parens_quotes = re.compile(r'[\'\"]{1}[^\'\"]*(\([^\'\"]*\))[^\'\"]*[\'\"]{1}')
re_pattern_regexp_quotes = re.compile("\/(.*?)\/")
re_pattern_spaces_after_colon = re.compile(r'(:\s+)')
re_pattern_short_words = re.compile(r'([\s\"]\w{1,3})[\*\%]+')
re_pattern_space = re.compile("__SPACE__")
re_pattern_today = re.compile("\$TODAY\$")
re_pattern_parens = re.compile(r'\([^\)]+\s+[^\)]+\)')

## em possible values
EM_REPOSITORY={"body" : "B",
               "header" : "H",
               "footer" : "F",
               "search_box" : "S",
               "see_also_box" : "L",
               "basket" : "K",
               "alert" : "A",
               "search_info" : "I",
               "overview" : "O",
               "all_portalboxes" : "P",
               "te_portalbox" : "Pte",
               "tp_portalbox" : "Ptp",
               "np_portalbox" : "Pnp",
               "ne_portalbox" : "Pne",
               "lt_portalbox" : "Plt",
               "rt_portalbox" : "Prt"};

class RestrictedCollectionDataCacher(DataCacher):
    def __init__(self):
        def cache_filler():
            ret = []
            try:
                res = run_sql("""SELECT DISTINCT ar.value
                    FROM accROLE_accACTION_accARGUMENT raa JOIN accARGUMENT ar ON raa.id_accARGUMENT = ar.id
                    WHERE ar.keyword = 'collection' AND raa.id_accACTION = %s""", (VIEWRESTRCOLL_ID,), run_on_slave=True)
            except Exception:
                # database problems, return empty cache
                return []
            for coll in res:
                ret.append(coll[0])
            return ret

        def timestamp_verifier():
            return max(get_table_update_time('accROLE_accACTION_accARGUMENT'), get_table_update_time('accARGUMENT'))

        DataCacher.__init__(self, cache_filler, timestamp_verifier)

def collection_restricted_p(collection, recreate_cache_if_needed=True):
    if recreate_cache_if_needed:
        restricted_collection_cache.recreate_cache_if_needed()
    return collection in restricted_collection_cache.cache

try:
    restricted_collection_cache.is_ok_p
except Exception:
    restricted_collection_cache = RestrictedCollectionDataCacher()


def ziplist(*lists):
    """Just like zip(), but returns lists of lists instead of lists of tuples

    Example:
    zip([f1, f2, f3], [p1, p2, p3], [op1, op2, '']) =>
       [(f1, p1, op1), (f2, p2, op2), (f3, p3, '')]
    ziplist([f1, f2, f3], [p1, p2, p3], [op1, op2, '']) =>
       [[f1, p1, op1], [f2, p2, op2], [f3, p3, '']]

    FIXME: This is handy to have, and should live somewhere else, like
           miscutil.really_useful_functions or something.
    XXX: Starting in python 2.6, the same can be achieved (faster) by
         using itertools.izip_longest(); when the minimum recommended Python
         is bumped, we should use that instead.
    """
    def l(*items):
        return list(items)
    return map(l, *lists)


def get_permitted_restricted_collections(user_info, recreate_cache_if_needed=True):
    """Return a list of collection that are restricted but for which the user
    is authorized."""
    if recreate_cache_if_needed:
        restricted_collection_cache.recreate_cache_if_needed()
    ret = []
    for collection in restricted_collection_cache.cache:
        if acc_authorize_action(user_info, 'viewrestrcoll', collection=collection)[0] == 0:
            ret.append(collection)
    return ret

def get_all_restricted_recids():
    """
    Return the set of all the restricted recids, i.e. the ids of those records
    which belong to at least one restricted collection.
    """
    ret = intbitset()
    for collection in restricted_collection_cache.cache:
        ret |= get_collection_reclist(collection)
    return ret

def get_restricted_collections_for_recid(recid, recreate_cache_if_needed=True):
    """
    Return the list of restricted collection names to which recid belongs.
    """
    if recreate_cache_if_needed:
        restricted_collection_cache.recreate_cache_if_needed()
        collection_reclist_cache.recreate_cache_if_needed()
    return [collection for collection in restricted_collection_cache.cache if recid in get_collection_reclist(collection, recreate_cache_if_needed=False)]

def is_user_owner_of_record(user_info, recid):
    """
    Check if the user is owner of the record, i.e. he is the submitter
    and/or belongs to a owner-like group authorized to 'see' the record.

    @param user_info: the user_info dictionary that describe the user.
    @type user_info: user_info dictionary
    @param recid: the record identifier.
    @type recid: positive integer
    @return: True if the user is 'owner' of the record; False otherwise
    @rtype: bool
    """
    authorized_emails_or_group = []
    for tag in CFG_ACC_GRANT_AUTHOR_RIGHTS_TO_EMAILS_IN_TAGS:
        authorized_emails_or_group.extend(get_fieldvalues(recid, tag))
    for email_or_group in authorized_emails_or_group:
        if email_or_group in user_info['group']:
            return True
        email = email_or_group.strip().lower()
        if user_info['email'].strip().lower() == email:
            return True
    return False

###FIXME: This method needs to be refactorized
def is_user_viewer_of_record(user_info, recid):
    """
    Check if the user is allow to view the record based in the marc tags
    inside CFG_ACC_GRANT_VIEWER_RIGHTS_TO_EMAILS_IN_TAGS
    i.e. his email is inside the 506__m tag or he is inside an e-group listed
    in the 506__m tag

    @param user_info: the user_info dictionary that describe the user.
    @type user_info: user_info dictionary
    @param recid: the record identifier.
    @type recid: positive integer
    @return: True if the user is 'allow to view' the record; False otherwise
    @rtype: bool
    """

    authorized_emails_or_group = []
    for tag in CFG_ACC_GRANT_VIEWER_RIGHTS_TO_EMAILS_IN_TAGS:
        authorized_emails_or_group.extend(get_fieldvalues(recid, tag))
    for email_or_group in authorized_emails_or_group:
        if email_or_group in user_info['group']:
            return True
        email = email_or_group.strip().lower()
        if user_info['email'].strip().lower() == email:
            return True
    return False

def check_user_can_view_record(user_info, recid):
    """
    Check if the user is authorized to view the given recid. The function
    grants access in two cases: either user has author rights on this
    record, or he has view rights to the primary collection this record
    belongs to.

    @param user_info: the user_info dictionary that describe the user.
    @type user_info: user_info dictionary
    @param recid: the record identifier.
    @type recid: positive integer
    @return: (0, ''), when authorization is granted, (>0, 'message') when
    authorization is not granted
    @rtype: (int, string)
    """
    policy = CFG_WEBSEARCH_VIEWRESTRCOLL_POLICY.strip().upper()
    if isinstance(recid, str):
        recid = int(recid)
    if record_public_p(recid):
        ## The record is already known to be public.
        return (0, '')
    ## At this point, either webcoll has not yet run or there are some
    ## restricted collections. Let's see first if the user own the record.
    if is_user_owner_of_record(user_info, recid):
        ## Perfect! It's authorized then!
        return (0, '')

    if is_user_viewer_of_record(user_info, recid):
        ## Perfect! It's authorized then!
        return (0, '')

    restricted_collections = get_restricted_collections_for_recid(recid, recreate_cache_if_needed=False)
    if restricted_collections:
        ## If there are restricted collections the user must be authorized to all/any of them (depending on the policy)
        auth_code, auth_msg = 0, ''
        for collection in get_restricted_collections_for_recid(recid, recreate_cache_if_needed=False):
            (auth_code, auth_msg) = acc_authorize_action(user_info, VIEWRESTRCOLL, collection=collection)
            if auth_code and policy != 'ANY':
                ## Ouch! the user is not authorized to this collection
                return (auth_code, auth_msg)
            elif auth_code == 0 and policy == 'ANY':
                ## Good! At least one collection is authorized
                return (0, '')
        ## Depending on the policy, the user will be either authorized or not
        return auth_code, auth_msg
    if is_record_in_any_collection(recid, recreate_cache_if_needed=False):
        ## the record is not in any restricted collection
        return (0, '')
    elif record_exists(recid) > 0:
        ## We are in the case where webcoll has not run.
        ## Let's authorize SUPERADMIN
        (auth_code, auth_msg) = acc_authorize_action(user_info, VIEWRESTRCOLL, collection=None)
        if auth_code == 0:
            return (0, '')
        else:
            ## Too bad. Let's print a nice message:
            return (1, """The record you are trying to access has just been
submitted to the system and needs to be assigned to the
proper collections. It is currently restricted for security reasons
until the assignment will be fully completed. Please come back later to
properly access this record.""")
    else:
        ## The record either does not exists or has been deleted.
        ## Let's handle these situations outside of this code.
        return (0, '')

class IndexStemmingDataCacher(DataCacher):
    """
    Provides cache for stemming information for word/phrase indexes.
    This class is not to be used directly; use function
    get_index_stemming_language() instead.
    """
    def __init__(self):
        def cache_filler():
            try:
                res = run_sql("""SELECT id, stemming_language FROM idxINDEX""")
            except DatabaseError:
                # database problems, return empty cache
                return {}
            return dict(res)

        def timestamp_verifier():
            return get_table_update_time('idxINDEX')

        DataCacher.__init__(self, cache_filler, timestamp_verifier)

try:
    index_stemming_cache.is_ok_p
except Exception:
    index_stemming_cache = IndexStemmingDataCacher()

def get_index_stemming_language(index_id, recreate_cache_if_needed=True):
    """Return stemming langugage for given index."""
    if recreate_cache_if_needed:
        index_stemming_cache.recreate_cache_if_needed()
    return index_stemming_cache.cache[index_id]

class CollectionRecListDataCacher(DataCacher):
    """
    Provides cache for collection reclist hitsets.  This class is not
    to be used directly; use function get_collection_reclist() instead.
    """
    def __init__(self):
        def cache_filler():
            ret = {}
            try:
                res = run_sql("SELECT name FROM collection")
            except Exception:
                # database problems, return empty cache
                return {}
            for name in res:
                ret[name[0]] = None # this will be filled later during runtime by calling get_collection_reclist(coll)
            return ret

        def timestamp_verifier():
            return get_table_update_time('collection')

        DataCacher.__init__(self, cache_filler, timestamp_verifier)

try:
    if not collection_reclist_cache.is_ok_p:
        raise Exception
except Exception:
    collection_reclist_cache = CollectionRecListDataCacher()

def get_collection_reclist(coll, recreate_cache_if_needed=True):
    """Return hitset of recIDs that belong to the collection 'coll'."""
    if recreate_cache_if_needed:
        collection_reclist_cache.recreate_cache_if_needed()
    if coll not in collection_reclist_cache.cache:
        return intbitset() # collection does not exist; return empty set
    if not collection_reclist_cache.cache[coll]:
        # collection's reclist not in the cache yet, so calculate it
        # and fill the cache:
        reclist = intbitset()
        query = "SELECT nbrecs,reclist FROM collection WHERE name=%s"
        res = run_sql(query, (coll, ), 1)
        if res:
            try:
                reclist = intbitset(res[0][1])
            except:
                pass
        collection_reclist_cache.cache[coll] = reclist
    # finally, return reclist:
    return collection_reclist_cache.cache[coll]

def get_available_output_formats(visible_only=False):
    """
    Return the list of available output formats.  When visible_only is
    True, returns only those output formats that have visibility flag
    set to 1.
    """

    formats = []
    query = "SELECT code,name FROM format"
    if visible_only:
        query += " WHERE visibility='1'"
    query += " ORDER BY name ASC"
    res = run_sql(query)
    if res:
        # propose found formats:
        for code, name in res:
            formats.append({ 'value' : code,
                             'text' : name
                           })
    else:
        formats.append({'value' : 'hb',
                        'text' : "HTML brief"
                       })
    return formats

class SearchResultsCache(DataCacher):
    """
    Provides temporary lazy cache for Search Results.
    Useful when users click on `next page'.
    """
    def __init__(self):
        def cache_filler():
            return {}
        def timestamp_verifier():
            return '1970-01-01 00:00:00' # lazy cache is always okay;
                                         # its filling is governed by
                                         # CFG_WEBSEARCH_SEARCH_CACHE_SIZE
        DataCacher.__init__(self, cache_filler, timestamp_verifier)

try:
    if not search_results_cache.is_ok_p:
        raise Exception
except Exception:
    search_results_cache = SearchResultsCache()

class CollectionI18nNameDataCacher(DataCacher):
    """
    Provides cache for I18N collection names.  This class is not to be
    used directly; use function get_coll_i18nname() instead.
    """
    def __init__(self):
        def cache_filler():
            ret = {}
            try:
                res = run_sql("SELECT c.name,cn.ln,cn.value FROM collectionname AS cn, collection AS c WHERE cn.id_collection=c.id AND cn.type='ln'") # ln=long name
            except Exception:
                # database problems
                return {}
            for c, ln, i18nname in res:
                if i18nname:
                    if not ret.has_key(c):
                        ret[c] = {}
                    ret[c][ln] = i18nname
            return ret

        def timestamp_verifier():
            return get_table_update_time('collectionname')

        DataCacher.__init__(self, cache_filler, timestamp_verifier)

try:
    if not collection_i18nname_cache.is_ok_p:
        raise Exception
except Exception:
    collection_i18nname_cache = CollectionI18nNameDataCacher()

def get_coll_i18nname(c, ln=CFG_SITE_LANG, verify_cache_timestamp=True):
    """
    Return nicely formatted collection name (of the name type `ln'
    (=long name)) for collection C in language LN.

    This function uses collection_i18nname_cache, but it verifies
    whether the cache is up-to-date first by default.  This
    verification step is performed by checking the DB table update
    time.  So, if you call this function 1000 times, it can get very
    slow because it will do 1000 table update time verifications, even
    though collection names change not that often.

    Hence the parameter VERIFY_CACHE_TIMESTAMP which, when set to
    False, will assume the cache is already up-to-date.  This is
    useful namely in the generation of collection lists for the search
    results page.
    """
    if verify_cache_timestamp:
        collection_i18nname_cache.recreate_cache_if_needed()
    out = c
    try:
        out = collection_i18nname_cache.cache[c][ln]
    except KeyError:
        pass # translation in LN does not exist
    return out

class FieldI18nNameDataCacher(DataCacher):
    """
    Provides cache for I18N field names.  This class is not to be used
    directly; use function get_field_i18nname() instead.
    """
    def __init__(self):
        def cache_filler():
            ret = {}
            try:
                res = run_sql("SELECT f.name,fn.ln,fn.value FROM fieldname AS fn, field AS f WHERE fn.id_field=f.id AND fn.type='ln'") # ln=long name
            except Exception:
                # database problems, return empty cache
                return {}
            for f, ln, i18nname in res:
                if i18nname:
                    if not ret.has_key(f):
                        ret[f] = {}
                    ret[f][ln] = i18nname
            return ret

        def timestamp_verifier():
            return get_table_update_time('fieldname')

        DataCacher.__init__(self, cache_filler, timestamp_verifier)

try:
    if not field_i18nname_cache.is_ok_p:
        raise Exception
except Exception:
    field_i18nname_cache = FieldI18nNameDataCacher()

def get_field_i18nname(f, ln=CFG_SITE_LANG, verify_cache_timestamp=True):
    """
    Return nicely formatted field name (of type 'ln', 'long name') for
    field F in language LN.

    If VERIFY_CACHE_TIMESTAMP is set to True, then verify DB timestamp
    and field I18N name cache timestamp and refresh cache from the DB
    if needed.  Otherwise don't bother checking DB timestamp and
    return the cached value.  (This is useful when get_field_i18nname
    is called inside a loop.)
    """
    if verify_cache_timestamp:
        field_i18nname_cache.recreate_cache_if_needed()
    out = f
    try:
        out = field_i18nname_cache.cache[f][ln]
    except KeyError:
        pass # translation in LN does not exist
    return out

def get_alphabetically_ordered_collection_list(level=0, ln=CFG_SITE_LANG):
    """Returns nicely ordered (score respected) list of collections, more exactly list of tuples
       (collection name, printable collection name).
       Suitable for create_search_box()."""
    out = []
    res = run_sql("SELECT name FROM collection ORDER BY name ASC")
    for c_name in res:
        c_name = c_name[0]
        # make a nice printable name (e.g. truncate c_printable for
        # long collection names in given language):
        c_printable_fullname = get_coll_i18nname(c_name, ln, False)
        c_printable = wash_index_term(c_printable_fullname, 30, False)
        if c_printable != c_printable_fullname:
            c_printable = c_printable + "..."
        if level:
            c_printable = " " + level * '-' + " " + c_printable
        out.append([c_name, c_printable])
    return out

def get_nicely_ordered_collection_list(collid=1, level=0, ln=CFG_SITE_LANG):
    """Returns nicely ordered (score respected) list of collections, more exactly list of tuples
       (collection name, printable collection name).
       Suitable for create_search_box()."""
    colls_nicely_ordered = []
    res = run_sql("""SELECT c.name,cc.id_son FROM collection_collection AS cc, collection AS c
                     WHERE c.id=cc.id_son AND cc.id_dad=%s ORDER BY score DESC""", (collid, ))
    for c, cid in res:
        # make a nice printable name (e.g. truncate c_printable for
        # long collection names in given language):
        c_printable_fullname = get_coll_i18nname(c, ln, False)
        c_printable = wash_index_term(c_printable_fullname, 30, False)
        if c_printable != c_printable_fullname:
            c_printable = c_printable + "..."
        if level:
            c_printable = " " + level * '-' + " " + c_printable
        colls_nicely_ordered.append([c, c_printable])
        colls_nicely_ordered  = colls_nicely_ordered + get_nicely_ordered_collection_list(cid, level+1, ln=ln)
    return colls_nicely_ordered

def get_index_id_from_field(field):
    """
    Return index id with name corresponding to FIELD, or the first
    index id where the logical field code named FIELD is indexed.

    Return zero in case there is no index defined for this field.

    Example: field='author', output=4.
    """
    out = 0
    if not field:
        field = 'global' # empty string field means 'global' index (field 'anyfield')

    # first look in the index table:
    res = run_sql("""SELECT id FROM idxINDEX WHERE name=%s""", (field,))
    if res:
        out = res[0][0]
        return out

    # not found in the index table, now look in the field table:
    res = run_sql("""SELECT w.id FROM idxINDEX AS w, idxINDEX_field AS wf, field AS f
                      WHERE f.code=%s AND wf.id_field=f.id AND w.id=wf.id_idxINDEX
                      LIMIT 1""", (field,))
    if res:
        out = res[0][0]
    return out

def get_words_from_pattern(pattern):
    "Returns list of whitespace-separated words from pattern."
    words = {}
    for word in string.split(pattern):
        if not words.has_key(word):
            words[word] = 1
    return words.keys()

def create_basic_search_units(req, p, f, m=None, of='hb'):
    """Splits search pattern and search field into a list of independently searchable units.
       - A search unit consists of '(operator, pattern, field, type, hitset)' tuples where
          'operator' is set union (|), set intersection (+) or set exclusion (-);
          'pattern' is either a word (e.g. muon*) or a phrase (e.g. 'nuclear physics');
          'field' is either a code like 'title' or MARC tag like '100__a';
          'type' is the search type ('w' for word file search, 'a' for access file search).
        - Optionally, the function accepts the match type argument 'm'.
          If it is set (e.g. from advanced search interface), then it
          performs this kind of matching.  If it is not set, then a guess is made.
          'm' can have values: 'a'='all of the words', 'o'='any of the words',
                               'p'='phrase/substring', 'r'='regular expression',
                               'e'='exact value'.
        - Warnings are printed on req (when not None) in case of HTML output formats."""

    opfts = [] # will hold (o,p,f,t,h) units

    # FIXME: quick hack for the journal index
    if f == 'journal':
        opfts.append(['+', p, f, 'w'])
        return opfts

    ## check arguments: is desired matching type set?
    if m:
        ## A - matching type is known; good!
        if m == 'e':
            # A1 - exact value:
            opfts.append(['+', p, f, 'a']) # '+' since we have only one unit
        elif m == 'p':
            # A2 - phrase/substring:
            opfts.append(['+', "%" + p + "%", f, 'a']) # '+' since we have only one unit
        elif m == 'r':
            # A3 - regular expression:
            opfts.append(['+', p, f, 'r']) # '+' since we have only one unit
        elif m == 'a' or m == 'w':
            # A4 - all of the words:
            p = strip_accents(p) # strip accents for 'w' mode, FIXME: delete when not needed
            for word in get_words_from_pattern(p):
                opfts.append(['+', word, f, 'w']) # '+' in all units
        elif m == 'o':
            # A5 - any of the words:
            p = strip_accents(p) # strip accents for 'w' mode, FIXME: delete when not needed
            for word in get_words_from_pattern(p):
                if len(opfts)==0:
                    opfts.append(['+', word, f, 'w']) # '+' in the first unit
                else:
                    opfts.append(['|', word, f, 'w']) # '|' in further units
        else:
            if of.startswith("h"):
                write_warning("Matching type '%s' is not implemented yet." % cgi.escape(m), "Warning", req=req)
            opfts.append(['+', "%" + p + "%", f, 'w'])
    else:
        ## B - matching type is not known: let us try to determine it by some heuristics
        if f and p[0] == '"' and p[-1] == '"':
            ## B0 - does 'p' start and end by double quote, and is 'f' defined? => doing ACC search
            opfts.append(['+', p[1:-1], f, 'a'])
        elif f in ('author', 'firstauthor', 'exactauthor', 'exactfirstauthor') and author_name_requires_phrase_search(p):
            ## B1 - do we search in author, and does 'p' contain space/comma/dot/etc?
            ## => doing washed ACC search
            opfts.append(['+', p, f, 'a'])
        elif f and p[0] == "'" and p[-1] == "'":
            ## B0bis - does 'p' start and end by single quote, and is 'f' defined? => doing ACC search
            opfts.append(['+', '%' + p[1:-1] + '%', f, 'a'])
        elif f and p[0] == "/" and p[-1] == "/":
            ## B0ter - does 'p' start and end by a slash, and is 'f' defined? => doing regexp search
            opfts.append(['+', p[1:-1], f, 'r'])
        elif f and string.find(p, ',') >= 0:
            ## B1 - does 'p' contain comma, and is 'f' defined? => doing ACC search
            opfts.append(['+', p, f, 'a'])
        elif f and str(f[0:2]).isdigit():
            ## B2 - does 'f' exist and starts by two digits?  => doing ACC search
            opfts.append(['+', p, f, 'a'])
        else:
            ## B3 - doing WRD search, but maybe ACC too
            # search units are separated by spaces unless the space is within single or double quotes
            # so, let us replace temporarily any space within quotes by '__SPACE__'
            p = re_pattern_single_quotes.sub(lambda x: "'"+string.replace(x.group(1), ' ', '__SPACE__')+"'", p)
            p = re_pattern_double_quotes.sub(lambda x: "\""+string.replace(x.group(1), ' ', '__SPACE__')+"\"", p)
            p = re_pattern_regexp_quotes.sub(lambda x: "/"+string.replace(x.group(1), ' ', '__SPACE__')+"/", p)
            # and spaces after colon as well:
            p = re_pattern_spaces_after_colon.sub(lambda x: string.replace(x.group(1), ' ', '__SPACE__'), p)
            # wash argument:
            p = re_logical_and.sub(" ", p)
            p = re_logical_or.sub(" |", p)
            p = re_logical_not.sub(" -", p)
            p = re_operators.sub(r' \1', p)
            for pi in string.split(p): # iterate through separated units (or items, as "pi" stands for "p item")
                pi = re_pattern_space.sub(" ", pi) # replace back '__SPACE__' by ' '
                # firstly, determine set operator
                if pi[0] == '+' or pi[0] == '-' or pi[0] == '|':
                    oi = pi[0]
                    pi = pi[1:]
                else:
                    # okay, there is no operator, so let us decide what to do by default
                    oi = '+' # by default we are doing set intersection...
                # secondly, determine search pattern and field:
                if string.find(pi, ":") > 0:
                    fi, pi = string.split(pi, ":", 1)
                    fi = wash_field(fi)
                    # test whether fi is a real index code or a MARC-tag defined code:
                    if fi in get_fieldcodes() or '00' <= fi[:2] <= '99':
                        pass
                    else:
                        # it is not, so join it back:
                        fi, pi = f, fi + ":" + pi
                else:
                    fi, pi = f, pi
                # wash 'fi' argument:
                fi = wash_field(fi)
                # wash 'pi' argument:
                pi = pi.strip() # strip eventual spaces
                if re_quotes.match(pi):
                    # B3a - quotes are found => do ACC search (phrase search)
                    if pi[0] == '"' and pi[-1] == '"':
                        pi = string.replace(pi, '"', '') # remove quote signs
                        opfts.append([oi, pi, fi, 'a'])
                    elif pi[0] == "'" and pi[-1] == "'":
                        pi = string.replace(pi, "'", "") # remove quote signs
                        opfts.append([oi, "%" + pi + "%", fi, 'a'])
                    else: # unbalanced quotes, so fall back to WRD query:
                        opfts.append([oi, pi, fi, 'w'])
                elif pi.startswith('/') and pi.endswith('/'):
                    # B3b - pi has slashes around => do regexp search
                    opfts.append([oi, pi[1:-1], fi, 'r'])
                elif fi and len(fi) > 1 and str(fi[0]).isdigit() and str(fi[1]).isdigit():
                    # B3c - fi exists and starts by two digits => do ACC search
                    opfts.append([oi, pi, fi, 'a'])
                elif fi and not get_index_id_from_field(fi) and get_field_name(fi):
                    # B3d - logical field fi exists but there is no WRD index for fi => try ACC search
                    opfts.append([oi, pi, fi, 'a'])
                else:
                    # B3e - general case => do WRD search
                    pi = strip_accents(pi) # strip accents for 'w' mode, FIXME: delete when not needed
                    for pii in get_words_from_pattern(pi):
                        opfts.append([oi, pii, fi, 'w'])
    ## sanity check:
    for i in range(0, len(opfts)):
        try:
            pi = opfts[i][1]
            if pi == '*':
                if of.startswith("h"):
                    write_warning("Ignoring standalone wildcard word.", "Warning", req=req)
                del opfts[i]
            if pi == '' or pi == ' ':
                fi = opfts[i][2]
                if fi:
                    if of.startswith("h"):
                        write_warning("Ignoring empty <em>%s</em> search term." % fi, "Warning", req=req)
                del opfts[i]
        except:
            pass

    ## replace old logical field names if applicable:
    if CFG_WEBSEARCH_FIELDS_CONVERT:
        opfts = [[o, p, wash_field(f), t] for o, p, f, t in opfts]

    ## return search units:
    return opfts

def page_start(req, of, cc, aas, ln, uid, title_message=None,
               description='', keywords='', recID=-1, tab='', p='', em=''):
    """
    Start page according to given output format.

    @param title_message: title of the page, not escaped for HTML
    @param description: description of the page, not escaped for HTML
    @param keywords: keywords of the page, not escaped for HTML
    """
    _ = gettext_set_language(ln)
    if not req or isinstance(req, cStringIO.OutputType):
        return # we were called from CLI

    if not title_message:
        title_message = _("Search Results")

    content_type = get_output_format_content_type(of)

    if of.startswith('x'):
        if of == 'xr':
            # we are doing RSS output
            req.content_type = "application/rss+xml"
            req.send_http_header()
            req.write("""<?xml version="1.0" encoding="UTF-8"?>\n""")
        else:
            # we are doing XML output:
            req.content_type = "text/xml"
            req.send_http_header()
            req.write("""<?xml version="1.0" encoding="UTF-8"?>\n""")
    elif of.startswith('t') or str(of[0:3]).isdigit():
        # we are doing plain text output:
        req.content_type = "text/plain"
        req.send_http_header()
    elif of == "id":
        pass # nothing to do, we shall only return list of recIDs
    elif content_type == 'text/html':
        # we are doing HTML output:
        req.content_type = "text/html"
        req.send_http_header()

        if not description:
            description = "%s %s." % (cc, _("Search Results"))

        if not keywords:
            keywords = "%s, WebSearch, %s" % (get_coll_i18nname(CFG_SITE_NAME, ln, False), get_coll_i18nname(cc, ln, False))

        ## generate RSS URL:
        argd = {}
        if req.args:
            argd = cgi.parse_qs(req.args)
        rssurl = websearch_templates.build_rss_url(argd)

        ## add MathJax if displaying single records (FIXME: find
        ## eventual better place to this code)
        if of.lower() in CFG_WEBSEARCH_USE_MATHJAX_FOR_FORMATS:
            metaheaderadd = get_mathjax_header(req.is_https())
        else:
            metaheaderadd = ''
        # Add metadata in meta tags for Google scholar-esque harvesting...
        # only if we have a detailed meta format and we are looking at a
        # single record
        if (recID != -1 and CFG_WEBSEARCH_DETAILED_META_FORMAT):
            metaheaderadd += format_record(recID, \
                                           CFG_WEBSEARCH_DETAILED_META_FORMAT, \
                                           ln = ln)

        ## generate navtrail:
        navtrail = create_navtrail_links(cc, aas, ln)
        if navtrail != '':
            navtrail += ' &gt; '
        if (tab != '' or ((of != '' or of.lower() != 'hd') and of != 'hb')) and \
               recID != -1:
            # If we are not in information tab in HD format, customize
            # the nav. trail to have a link back to main record. (Due
            # to the way perform_request_search() works, hb
            # (lowercase) is equal to hd)
            navtrail += ' <a class="navtrail" href="%s/%s/%s">%s</a>' % \
                            (CFG_SITE_URL, CFG_SITE_RECORD, recID, cgi.escape(title_message))
            if (of != '' or of.lower() != 'hd') and of != 'hb':
                # Export
                format_name = of
                query = "SELECT name FROM format WHERE code=%s"
                res = run_sql(query, (of,))
                if res:
                    format_name = res[0][0]
                navtrail += ' &gt; ' + format_name
            else:
                # Discussion, citations, etc. tabs
                tab_label = get_detailed_page_tabs(cc, ln=ln)[tab]['label']
                navtrail += ' &gt; ' + _(tab_label)
        else:
            navtrail += cgi.escape(title_message)

        if p:
            # we are serving search/browse results pages, so insert pattern:
            navtrail += ": " + cgi.escape(p)
            title_message = p + " - " + title_message

        body_css_classes = []
        if cc:
            # we know the collection, lets allow page styles based on cc

            #collection names may not satisfy rules for css classes which
            #are something like:  -?[_a-zA-Z]+[_a-zA-Z0-9-]*
            #however it isn't clear what we should do about cases with
            #numbers, so we leave them to fail.  Everything else becomes "_"

            css = nmtoken_from_string(cc).replace('.','_').replace('-','_').replace(':','_')
            body_css_classes.append(css)

        ## finally, print page header:
        if em == '' or EM_REPOSITORY["header"] in em:
            req.write(pageheaderonly(req=req, title=title_message,
                                 navtrail=navtrail,
                                 description=description,
                                 keywords=keywords,
                                 metaheaderadd=metaheaderadd,
                                 uid=uid,
                                 language=ln,
                                 navmenuid='search',
                                 navtrail_append_title_p=0,
                                 rssurl=rssurl,
                                 body_css_classes=body_css_classes))
        req.write(websearch_templates.tmpl_search_pagestart(ln=ln))
    #else:
    #    req.send_http_header()

def page_end(req, of="hb", ln=CFG_SITE_LANG, em=""):
    "End page according to given output format: e.g. close XML tags, add HTML footer, etc."
    if of == "id":
        return [] # empty recID list
    if not req:
        return # we were called from CLI
    if of.startswith('h'):
        req.write(websearch_templates.tmpl_search_pageend(ln = ln)) # pagebody end
        if em == "" or EM_REPOSITORY["footer"] in em:
            req.write(pagefooteronly(lastupdated=__lastupdated__, language=ln, req=req))
    return

def create_page_title_search_pattern_info(p, p1, p2, p3):
    """Create the search pattern bit for the page <title> web page
    HTML header.  Basically combine p and (p1,p2,p3) together so that
    the page header may be filled whether we are in the Simple Search
    or Advanced Search interface contexts."""
    out = ""
    if p:
        out = p
    else:
        out = p1
        if p2:
            out += ' ' + p2
        if p3:
            out += ' ' + p3
    return out

def create_inputdate_box(name="d1", selected_year=0, selected_month=0, selected_day=0, ln=CFG_SITE_LANG):
    "Produces 'From Date', 'Until Date' kind of selection box.  Suitable for search options."

    _ = gettext_set_language(ln)

    box = ""
    # day
    box += """<select name="%sd">""" % name
    box += """<option value="">%s""" % _("any day")
    for day in range(1, 32):
        box += """<option value="%02d"%s>%02d""" % (day, is_selected(day, selected_day), day)
    box += """</select>"""
    # month
    box += """<select name="%sm">""" % name
    box += """<option value="">%s""" % _("any month")
    # trailing space in May distinguishes short/long form of the month name
    for mm, month in [(1, _("January")), (2, _("February")), (3, _("March")), (4, _("April")), \
                      (5, _("May ")), (6, _("June")), (7, _("July")), (8, _("August")), \
                      (9, _("September")), (10, _("October")), (11, _("November")), (12, _("December"))]:
        box += """<option value="%02d"%s>%s""" % (mm, is_selected(mm, selected_month), month.strip())
    box += """</select>"""
    # year
    box += """<select name="%sy">""" % name
    box += """<option value="">%s""" % _("any year")
    this_year = int(time.strftime("%Y", time.localtime()))
    for year in range(this_year-20, this_year+1):
        box += """<option value="%d"%s>%d""" % (year, is_selected(year, selected_year), year)
    box += """</select>"""
    return box

def create_search_box(cc, colls, p, f, rg, sf, so, sp, rm, of, ot, aas,
                      ln, p1, f1, m1, op1, p2, f2, m2, op2, p3, f3,
                      m3, sc, pl, d1y, d1m, d1d, d2y, d2m, d2d, dt, jrec, ec,
                      action="", em=""):

    """Create search box for 'search again in the results page' functionality."""
    if em != "" and EM_REPOSITORY["search_box"] not in em:
        if EM_REPOSITORY["body"] in em and cc != CFG_SITE_NAME:
            return '''
            <h1 class="headline">%(ccname)s</h1>''' % {'ccname' : cgi.escape(cc), }
        else:
            return ""
    # load the right message language
    _ = gettext_set_language(ln)

    # some computations
    cc_intl = get_coll_i18nname(cc, ln, False)
    cc_colID = get_colID(cc)

    colls_nicely_ordered = []
    if cfg_nicely_ordered_collection_list:
        colls_nicely_ordered = get_nicely_ordered_collection_list(ln=ln)
    else:
        colls_nicely_ordered = get_alphabetically_ordered_collection_list(ln=ln)

    colls_nice = []
    for (cx, cx_printable) in colls_nicely_ordered:
        if not cx.startswith("Unnamed collection"):
            colls_nice.append({ 'value' : cx,
                                'text' : cx_printable
                              })

    coll_selects = []
    if colls and colls[0] != CFG_SITE_NAME:
        # some collections are defined, so print these first, and only then print 'add another collection' heading:
        for c in colls:
            if c:
                temp = []
                temp.append({ 'value' : CFG_SITE_NAME,
                              'text' : '*** %s ***' % _("any public collection")
                            })
                # this field is used to remove the current collection from the ones to be searched.
                temp.append({ 'value' : '',
                              'text' : '*** %s ***' % _("remove this collection")
                            })
                for val in colls_nice:
                    # print collection:
                    if not cx.startswith("Unnamed collection"):
                        temp.append({ 'value' : val['value'],
                                      'text' : val['text'],
                                      'selected' : (c == re.sub("^[\s\-]*","", val['value']))
                                    })
                coll_selects.append(temp)
        coll_selects.append([{ 'value' : '',
                               'text' : '*** %s ***' % _("add another collection")
                             }] + colls_nice)
    else: # we searched in CFG_SITE_NAME, so print 'any public collection' heading
        coll_selects.append([{ 'value' : CFG_SITE_NAME,
                               'text' : '*** %s ***' % _("any public collection")
                             }] + colls_nice)

    ## ranking methods
    ranks = [{
               'value' : '',
               'text' : "- %s %s -" % (_("OR").lower (), _("rank by")),
             }]
    for (code, name) in get_bibrank_methods(cc_colID, ln):
        # propose found rank methods:
        ranks.append({
                       'value' : code,
                       'text' : name,
                     })

    formats = get_available_output_formats(visible_only=True)

    # show collections in the search box? (not if there is only one
    # collection defined, and not if we are in light search)
    show_colls = True
    show_title = True
    if len(collection_reclist_cache.cache.keys()) == 1 or \
           aas == -1:
        show_colls = False
        show_title = False

    if cc == CFG_SITE_NAME:
        show_title = False

    if CFG_INSPIRE_SITE:
        show_title = False

    return websearch_templates.tmpl_search_box(
             ln = ln,
             aas = aas,
             cc_intl = cc_intl,
             cc = cc,
             ot = ot,
             sp = sp,
             action = action,
             fieldslist = get_searchwithin_fields(ln=ln, colID=cc_colID),
             f1 = f1,
             f2 = f2,
             f3 = f3,
             m1 = m1,
             m2 = m2,
             m3 = m3,
             p1 = p1,
             p2 = p2,
             p3 = p3,
             op1 = op1,
             op2 = op2,
             rm = rm,
             p = p,
             f = f,
             coll_selects = coll_selects,
             d1y = d1y, d2y = d2y, d1m = d1m, d2m = d2m, d1d = d1d, d2d = d2d,
             dt = dt,
             sort_fields = get_sortby_fields(ln=ln, colID=cc_colID),
             sf = sf,
             so = so,
             ranks = ranks,
             sc = sc,
             rg = rg,
             formats = formats,
             of = of,
             pl = pl,
             jrec = jrec,
             ec = ec,
             show_colls = show_colls,
             show_title = show_title and (em=="" or EM_REPOSITORY["body"] in em)
           )

def create_navtrail_links(cc=CFG_SITE_NAME, aas=0, ln=CFG_SITE_LANG, self_p=1, tab=''):
    """Creates navigation trail links, i.e. links to collection
    ancestors (except Home collection).  If aas==1, then links to
    Advanced Search interfaces; otherwise Simple Search.
    """

    dads = []
    for dad in get_coll_ancestors(cc):
        if dad != CFG_SITE_NAME: # exclude Home collection
            dads.append ((dad, get_coll_i18nname(dad, ln, False)))

    if self_p and cc != CFG_SITE_NAME:
        dads.append((cc, get_coll_i18nname(cc, ln, False)))

    return websearch_templates.tmpl_navtrail_links(
        aas=aas, ln=ln, dads=dads)

def get_searchwithin_fields(ln='en', colID=None):
    """Retrieves the fields name used in the 'search within' selection box for the collection ID colID."""
    res = None
    if colID:
        res = run_sql("""SELECT f.code,f.name FROM field AS f, collection_field_fieldvalue AS cff
                                 WHERE cff.type='sew' AND cff.id_collection=%s AND cff.id_field=f.id
                              ORDER BY cff.score DESC, f.name ASC""", (colID,))
    if not res:
        res = run_sql("SELECT code,name FROM field ORDER BY name ASC")
    fields = [{
                'value' : '',
                'text' : get_field_i18nname("any field", ln, False)
              }]
    for field_code, field_name in res:
        if field_code and field_code != "anyfield":
            fields.append({ 'value' : field_code,
                            'text' : get_field_i18nname(field_name, ln, False)
                          })
    return fields

def get_sortby_fields(ln='en', colID=None):
    """Retrieves the fields name used in the 'sort by' selection box for the collection ID colID."""
    _ = gettext_set_language(ln)
    res = None
    if colID:
        res = run_sql("""SELECT DISTINCT(f.code),f.name FROM field AS f, collection_field_fieldvalue AS cff
                                 WHERE cff.type='soo' AND cff.id_collection=%s AND cff.id_field=f.id
                              ORDER BY cff.score DESC, f.name ASC""", (colID,))
    if not res:
        # no sort fields defined for this colID, try to take Home collection:
        res = run_sql("""SELECT DISTINCT(f.code),f.name FROM field AS f, collection_field_fieldvalue AS cff
                                 WHERE cff.type='soo' AND cff.id_collection=%s AND cff.id_field=f.id
                                 ORDER BY cff.score DESC, f.name ASC""", (1,))
    if not res:
        # no sort fields defined for the Home collection, take all sort fields defined wherever they are:
        res = run_sql("""SELECT DISTINCT(f.code),f.name FROM field AS f, collection_field_fieldvalue AS cff
                                 WHERE cff.type='soo' AND cff.id_field=f.id
                                 ORDER BY cff.score DESC, f.name ASC""",)
    fields = [{
                'value' : '',
                'text' : _("latest first")
              }]
    for field_code, field_name in res:
        if field_code and field_code != "anyfield":
            fields.append({ 'value' : field_code,
                            'text' : get_field_i18nname(field_name, ln, False)
                          })
    return fields

def create_andornot_box(name='op', value='', ln='en'):
    "Returns HTML code for the AND/OR/NOT selection box."

    _ = gettext_set_language(ln)

    out = """
    <select name="%s">
    <option value="a"%s>%s
    <option value="o"%s>%s
    <option value="n"%s>%s
    </select>
    """ % (name,
           is_selected('a', value), _("AND"),
           is_selected('o', value), _("OR"),
           is_selected('n', value), _("AND NOT"))

    return out

def create_matchtype_box(name='m', value='', ln='en'):
    "Returns HTML code for the 'match type' selection box."

    _ = gettext_set_language(ln)

    out = """
    <select name="%s">
    <option value="a"%s>%s
    <option value="o"%s>%s
    <option value="e"%s>%s
    <option value="p"%s>%s
    <option value="r"%s>%s
    </select>
    """ % (name,
           is_selected('a', value), _("All of the words:"),
           is_selected('o', value), _("Any of the words:"),
           is_selected('e', value), _("Exact phrase:"),
           is_selected('p', value), _("Partial phrase:"),
           is_selected('r', value), _("Regular expression:"))
    return out

def is_selected(var, fld):
    "Checks if the two are equal, and if yes, returns ' selected'.  Useful for select boxes."
    if type(var) is int and type(fld) is int:
        if var == fld:
            return " selected"
    elif str(var) == str(fld):
        return " selected"
    elif fld and len(fld)==3 and fld[0] == "w" and var == fld[1:]:
        return " selected"
    return ""

def wash_colls(cc, c, split_colls=0, verbose=0):
    """Wash collection list by checking whether user has deselected
    anything under 'Narrow search'.  Checks also if cc is a list or not.
       Return list of cc, colls_to_display, colls_to_search since the list
    of collections to display is different from that to search in.
    This is because users might have chosen 'split by collection'
    functionality.
       The behaviour of "collections to display" depends solely whether
    user has deselected a particular collection: e.g. if it started
    from 'Articles and Preprints' page, and deselected 'Preprints',
    then collection to display is 'Articles'.  If he did not deselect
    anything, then collection to display is 'Articles & Preprints'.
       The behaviour of "collections to search in" depends on the
    'split_colls' parameter:
         * if is equal to 1, then we can wash the colls list down
           and search solely in the collection the user started from;
         * if is equal to 0, then we are splitting to the first level
           of collections, i.e. collections as they appear on the page
           we started to search from;

    The function raises exception
    InvenioWebSearchUnknownCollectionError
    if cc or one of c collections is not known.
    """

    colls_out = []
    colls_out_for_display = []
    # list to hold the hosted collections to be searched and displayed
    hosted_colls_out = []
    debug = ""

    if verbose:
        debug += "<br />"
        debug += "<br />1) --- initial parameters ---"
        debug += "<br />cc : %s" % cc
        debug += "<br />c : %s" % c
        debug += "<br />"

    # check what type is 'cc':
    if type(cc) is list:
        for ci in cc:
            if collection_reclist_cache.cache.has_key(ci):
                # yes this collection is real, so use it:
                cc = ci
                break
    else:
        # check once if cc is real:
        if not collection_reclist_cache.cache.has_key(cc):
            if cc:
                raise InvenioWebSearchUnknownCollectionError(cc)
            else:
                cc = CFG_SITE_NAME # cc is not set, so replace it with Home collection

    # check type of 'c' argument:
    if type(c) is list:
        colls = c
    else:
        colls = [c]

    if verbose:
        debug += "<br />2) --- after check for the integrity of cc and the being or not c a list ---"
        debug += "<br />cc : %s" % cc
        debug += "<br />c : %s" % c
        debug += "<br />"

    # remove all 'unreal' collections:
    colls_real = []
    for coll in colls:
        if collection_reclist_cache.cache.has_key(coll):
            colls_real.append(coll)
        else:
            if coll:
                raise InvenioWebSearchUnknownCollectionError(coll)
    colls = colls_real

    if verbose:
        debug += "<br />3) --- keeping only the real colls of c ---"
        debug += "<br />colls : %s" % colls
        debug += "<br />"

    # check if some real collections remain:
    if len(colls)==0:
        colls = [cc]

    if verbose:
        debug += "<br />4) --- in case no colls were left we use cc directly ---"
        debug += "<br />colls : %s" % colls
        debug += "<br />"

    # then let us check the list of non-restricted "real" sons of 'cc' and compare it to 'coll':
    res = run_sql("""SELECT c.name FROM collection AS c,
                                        collection_collection AS cc,
                                        collection AS ccc
                     WHERE c.id=cc.id_son AND cc.id_dad=ccc.id
                       AND ccc.name=%s AND cc.type='r'""", (cc,))

    # list that holds all the non restricted sons of cc that are also not hosted collections
    l_cc_nonrestricted_sons_and_nonhosted_colls = []
    res_hosted = run_sql("""SELECT c.name FROM collection AS c,
                         collection_collection AS cc,
                         collection AS ccc
                         WHERE c.id=cc.id_son AND cc.id_dad=ccc.id
                         AND ccc.name=%s AND cc.type='r'
                         AND (c.dbquery NOT LIKE 'hostedcollection:%%' OR c.dbquery IS NULL)""", (cc,))
    for row_hosted in res_hosted:
        l_cc_nonrestricted_sons_and_nonhosted_colls.append(row_hosted[0])
    l_cc_nonrestricted_sons_and_nonhosted_colls.sort()

    l_cc_nonrestricted_sons = []
    l_c = colls[:]
    for row in res:
        if not collection_restricted_p(row[0]):
            l_cc_nonrestricted_sons.append(row[0])
    l_c.sort()
    l_cc_nonrestricted_sons.sort()
    if l_cc_nonrestricted_sons == l_c:
        colls_out_for_display = [cc] # yep, washing permitted, it is sufficient to display 'cc'
    # the following elif is a hack that preserves the above funcionality when we start searching from
    # the frontpage with some hosted collections deselected (either by default or manually)
    elif set(l_cc_nonrestricted_sons_and_nonhosted_colls).issubset(set(l_c)):
        colls_out_for_display = colls
        split_colls = 0
    else:
        colls_out_for_display = colls # nope, we need to display all 'colls' successively

    # remove duplicates:
    #colls_out_for_display_nondups=filter(lambda x, colls_out_for_display=colls_out_for_display: colls_out_for_display[x-1] not in colls_out_for_display[x:], range(1, len(colls_out_for_display)+1))
    #colls_out_for_display = map(lambda x, colls_out_for_display=colls_out_for_display:colls_out_for_display[x-1], colls_out_for_display_nondups)
    #colls_out_for_display = list(set(colls_out_for_display))
    #remove duplicates while preserving the order
    set_out = set()
    colls_out_for_display = [coll for coll in colls_out_for_display if coll not in set_out and not set_out.add(coll)]

    if verbose:
        debug += "<br />5) --- decide whether colls_out_for_diplay should be colls or is it sufficient for it to be cc; remove duplicates ---"
        debug += "<br />colls_out_for_display : %s" % colls_out_for_display
        debug += "<br />"

    # FIXME: The below quoted part of the code has been commented out
    # because it prevents searching in individual restricted daughter
    # collections when both parent and all its public daughter
    # collections were asked for, in addition to some restricted
    # daughter collections.  The removal was introduced for hosted
    # collections, so we may want to double check in this context.

    # the following piece of code takes care of removing collections whose ancestors are going to be searched anyway
    # list to hold the collections to be removed
    #colls_to_be_removed = []
    # first calculate the collections that can safely be removed
    #for coll in colls_out_for_display:
    #    for ancestor in get_coll_ancestors(coll):
    #        #if ancestor in colls_out_for_display: colls_to_be_removed.append(coll)
    #        if ancestor in colls_out_for_display and not is_hosted_collection(coll): colls_to_be_removed.append(coll)
    # secondly remove the collections
    #for coll in colls_to_be_removed:
    #    colls_out_for_display.remove(coll)

    if verbose:
        debug += "<br />6) --- remove collections that have ancestors about to be search, unless they are hosted ---"
        debug += "<br />colls_out_for_display : %s" % colls_out_for_display
        debug += "<br />"

    # calculate the hosted collections to be searched.
    if colls_out_for_display == [cc]:
        if is_hosted_collection(cc):
            hosted_colls_out.append(cc)
        else:
            for coll in get_coll_sons(cc):
                if is_hosted_collection(coll):
                    hosted_colls_out.append(coll)
    else:
        for coll in colls_out_for_display:
            if is_hosted_collection(coll):
                hosted_colls_out.append(coll)

    if verbose:
        debug += "<br />7) --- calculate the hosted_colls_out ---"
        debug += "<br />hosted_colls_out : %s" % hosted_colls_out
        debug += "<br />"

    # second, let us decide on collection splitting:
    if split_colls == 0:
        # type A - no sons are wanted
        colls_out = colls_out_for_display
    else:
        # type B - sons (first-level descendants) are wanted
        for coll in colls_out_for_display:
            coll_sons = get_coll_sons(coll)
            if coll_sons == []:
                colls_out.append(coll)
            else:
                for coll_son in coll_sons:
                    if not is_hosted_collection(coll_son):
                        colls_out.append(coll_son)
            #else:
            #    colls_out = colls_out + coll_sons

    # remove duplicates:
    #colls_out_nondups=filter(lambda x, colls_out=colls_out: colls_out[x-1] not in colls_out[x:], range(1, len(colls_out)+1))
    #colls_out = map(lambda x, colls_out=colls_out:colls_out[x-1], colls_out_nondups)
    #colls_out = list(set(colls_out))
    #remove duplicates while preserving the order
    set_out = set()
    colls_out = [coll for coll in colls_out if coll not in set_out and not set_out.add(coll)]


    if verbose:
        debug += "<br />8) --- calculate the colls_out; remove duplicates ---"
        debug += "<br />colls_out : %s" % colls_out
        debug += "<br />"

    # remove the hosted collections from the collections to be searched
    if hosted_colls_out:
        for coll in hosted_colls_out:
            try:
                colls_out.remove(coll)
            except ValueError:
                # in case coll was not found in colls_out
                pass

    if verbose:
        debug += "<br />9) --- remove the hosted_colls from the colls_out ---"
        debug += "<br />colls_out : %s" % colls_out

    return (cc, colls_out_for_display, colls_out, hosted_colls_out, debug)

def get_synonym_terms(term, kbr_name, match_type):
    """
    Return list of synonyms for TERM by looking in KBR_NAME in
    MATCH_TYPE style.

    @param term: search-time term or index-time term
    @type term: str
    @param kbr_name: knowledge base name
    @type kbr_name: str
    @param match_type: specifies how the term matches against the KBR
        before doing the lookup.  Could be `exact' (default),
        'leading_to_comma', `leading_to_number'.
    @type match_type: str
    @return: list of term synonyms
    @rtype: list of strings
    """
    dterms = {}
    ## exact match is default:
    term_for_lookup = term
    term_remainder = ''
    ## but maybe match different term:
    if match_type == 'leading_to_comma':
        mmm = re.match(r'^(.*?)(\s*,.*)$', term)
        if mmm:
            term_for_lookup = mmm.group(1)
            term_remainder = mmm.group(2)
    elif match_type == 'leading_to_number':
        mmm = re.match(r'^(.*?)(\s*\d.*)$', term)
        if mmm:
            term_for_lookup = mmm.group(1)
            term_remainder = mmm.group(2)
    ## FIXME: workaround: escaping SQL wild-card signs, since KBR's
    ## exact search is doing LIKE query, so would match everything:
    term_for_lookup = term_for_lookup.replace('%', '\%')
    ## OK, now find synonyms:
    for kbr_values in get_kbr_values(kbr_name,
                                     searchkey=term_for_lookup,
                                     searchtype='e'):
        for kbr_value in kbr_values:
            dterms[kbr_value + term_remainder] = 1
    ## return list of term synonyms:
    return dterms.keys()


def wash_output_format(format):
    """Wash output format FORMAT.  Currently only prevents input like
    'of=9' for backwards-compatible format that prints certain fields
    only.  (for this task, 'of=tm' is preferred)"""
    if str(format[0:3]).isdigit() and len(format) != 6:
        # asked to print MARC tags, but not enough digits,
        # so let's switch back to HTML brief default
        return 'hb'
    else:
        return format

def wash_pattern(p):
    """Wash pattern passed by URL. Check for sanity of the wildcard by
    removing wildcards if they are appended to extremely short words
    (1-3 letters).  TODO: instead of this approximative treatment, it
    will be much better to introduce a temporal limit, e.g. to kill a
    query if it does not finish in 10 seconds."""
    # strip accents:
    # p = strip_accents(p) # FIXME: when available, strip accents all the time
    # add leading/trailing whitespace for the two following wildcard-sanity checking regexps:
    p = " " + p + " "
    # replace spaces within quotes by __SPACE__ temporarily:
    p = re_pattern_single_quotes.sub(lambda x: "'"+string.replace(x.group(1), ' ', '__SPACE__')+"'", p)
    p = re_pattern_double_quotes.sub(lambda x: "\""+string.replace(x.group(1), ' ', '__SPACE__')+"\"", p)
    p = re_pattern_regexp_quotes.sub(lambda x: "/"+string.replace(x.group(1), ' ', '__SPACE__')+"/", p)
    # get rid of unquoted wildcards after spaces:
    p = re_pattern_wildcards_after_spaces.sub("\\1", p)
    # get rid of extremely short words (1-3 letters with wildcards):
    #p = re_pattern_short_words.sub("\\1", p)
    # replace back __SPACE__ by spaces:
    p = re_pattern_space.sub(" ", p)
    # replace special terms:
    p = re_pattern_today.sub(time.strftime("%Y-%m-%d", time.localtime()), p)
    # remove unnecessary whitespace:
    p = string.strip(p)
    # remove potentially wrong UTF-8 characters:
    p = wash_for_utf8(p)
    return p

def wash_field(f):
    """Wash field passed by URL."""
    if f:
        # get rid of unnecessary whitespace and make it lowercase
        # (e.g. Author -> author) to better suit iPhone etc input
        # mode:
        f = f.strip().lower()
    # wash legacy 'f' field names, e.g. replace 'wau' or `au' by
    # 'author', if applicable:
    if CFG_WEBSEARCH_FIELDS_CONVERT:
        f = CFG_WEBSEARCH_FIELDS_CONVERT.get(f, f)
    return f

def wash_dates(d1="", d1y=0, d1m=0, d1d=0, d2="", d2y=0, d2m=0, d2d=0):
    """
    Take user-submitted date arguments D1 (full datetime string) or
    (D1Y, D1M, D1Y) year, month, day tuple and D2 or (D2Y, D2M, D2Y)
    and return (YYY1-M1-D2 H1:M1:S2, YYY2-M2-D2 H2:M2:S2) datetime
    strings in the YYYY-MM-DD HH:MM:SS format suitable for time
    restricted searching.

    Note that when both D1 and (D1Y, D1M, D1D) parameters are present,
    the precedence goes to D1.  Ditto for D2*.

    Note that when (D1Y, D1M, D1D) are taken into account, some values
    may be missing and are completed e.g. to 01 or 12 according to
    whether it is the starting or the ending date.
    """
    datetext1, datetext2 =  "", ""
    # sanity checking:
    if d1 == "" and d1y == 0 and d1m == 0 and d1d == 0 and d2 == "" and d2y == 0 and d2m == 0 and d2d == 0:
        return ("", "") # nothing selected, so return empty values
    # wash first (starting) date:
    if d1:
        # full datetime string takes precedence:
        datetext1 = d1
    else:
        # okay, first date passed as (year,month,day):
        if d1y:
            datetext1 += "%04d" % d1y
        else:
            datetext1 += "0000"
        if d1m:
            datetext1 += "-%02d" % d1m
        else:
            datetext1 += "-01"
        if d1d:
            datetext1 += "-%02d" % d1d
        else:
            datetext1 += "-01"
        datetext1 += " 00:00:00"
    # wash second (ending) date:
    if d2:
        # full datetime string takes precedence:
        datetext2 = d2
    else:
        # okay, second date passed as (year,month,day):
        if d2y:
            datetext2 += "%04d" % d2y
        else:
            datetext2 += "9999"
        if d2m:
            datetext2 += "-%02d" % d2m
        else:
            datetext2 += "-12"
        if d2d:
            datetext2 += "-%02d" % d2d
        else:
            datetext2 += "-31" # NOTE: perhaps we should add max(datenumber) in
                               # given month, but for our quering it's not
                               # needed, 31 will always do
        datetext2 += " 00:00:00"
    # okay, return constructed YYYY-MM-DD HH:MM:SS datetexts:
    return (datetext1, datetext2)

def is_hosted_collection(coll):
    """Check if the given collection is a hosted one; i.e. its dbquery starts with hostedcollection:
    Returns True if it is, False if it's not or if the result is empty or if the query failed"""

    res = run_sql("SELECT dbquery FROM collection WHERE name=%s", (coll, ))
    try:
        return res[0][0].startswith("hostedcollection:")
    except:
        return False

def get_colID(c):
    "Return collection ID for collection name C.  Return None if no match found."
    colID = None
    res = run_sql("SELECT id FROM collection WHERE name=%s", (c,), 1)
    if res:
        colID = res[0][0]
    return colID

def get_coll_normalised_name(c):
    """Returns normalised collection name (case sensitive) for collection name
       C (case insensitive).
       Returns None if no match found."""
    try:
        return run_sql("SELECT name FROM collection WHERE name=%s", (c,))[0][0]
    except:
        return None

def get_coll_ancestors(coll):
    "Returns a list of ancestors for collection 'coll'."
    coll_ancestors = []
    coll_ancestor = coll
    while 1:
        res = run_sql("""SELECT c.name FROM collection AS c
                          LEFT JOIN collection_collection AS cc ON c.id=cc.id_dad
                          LEFT JOIN collection AS ccc ON ccc.id=cc.id_son
                          WHERE ccc.name=%s ORDER BY cc.id_dad ASC LIMIT 1""",
                      (coll_ancestor,))
        if res:
            coll_name = res[0][0]
            coll_ancestors.append(coll_name)
            coll_ancestor = coll_name
        else:
            break
    # ancestors found, return reversed list:
    coll_ancestors.reverse()
    return coll_ancestors

def get_coll_sons(coll, type='r', public_only=1):
    """Return a list of sons (first-level descendants) of type 'type' for collection 'coll'.
       If public_only, then return only non-restricted son collections.
    """
    coll_sons = []
    query = "SELECT c.name FROM collection AS c "\
            "LEFT JOIN collection_collection AS cc ON c.id=cc.id_son "\
            "LEFT JOIN collection AS ccc ON ccc.id=cc.id_dad "\
            "WHERE cc.type=%s AND ccc.name=%s"
    query += " ORDER BY cc.score DESC"
    res = run_sql(query, (type, coll))
    for name in res:
        if not public_only or not collection_restricted_p(name[0]):
            coll_sons.append(name[0])
    return coll_sons

class CollectionAllChildrenDataCacher(DataCacher):
    """Cache for all children of a collection (regular & virtual, public & private)"""
    def __init__(self):

        def cache_filler():

            def get_all_children(coll, type='r', public_only=1):
                """Return a list of all children of type 'type' for collection 'coll'.
                   If public_only, then return only non-restricted child collections.
                   If type='*', then return both regular and virtual collections.
                """
                children = []
                if type == '*':
                    sons = get_coll_sons(coll, 'r', public_only) + get_coll_sons(coll, 'v', public_only)
                else:
                    sons = get_coll_sons(coll, type, public_only)
                for child in sons:
                    children.append(child)
                    children.extend(get_all_children(child, type, public_only))
                return children

            ret = {}
            collections = collection_reclist_cache.cache.keys()
            for collection in collections:
                ret[collection] = get_all_children(collection, '*', public_only=0)
            return ret

        def timestamp_verifier():
            return max(get_table_update_time('collection'), get_table_update_time('collection_collection'))

        DataCacher.__init__(self, cache_filler, timestamp_verifier)

try:
    if not collection_allchildren_cache.is_ok_p:
        raise Exception
except Exception:
    collection_allchildren_cache = CollectionAllChildrenDataCacher()

def get_collection_allchildren(coll, recreate_cache_if_needed=True):
    """Returns the list of all children of a collection."""
    if recreate_cache_if_needed:
        collection_allchildren_cache.recreate_cache_if_needed()
    if coll not in collection_allchildren_cache.cache:
        return [] # collection does not exist; return empty list
    return collection_allchildren_cache.cache[coll]


def get_coll_real_descendants(coll, type='_', get_hosted_colls=True):
    """Return a list of all descendants of collection 'coll' that are defined by a 'dbquery'.
       IOW, we need to decompose compound collections like "A & B" into "A" and "B" provided
       that "A & B" has no associated database query defined.
    """
    coll_sons = []
    res = run_sql("""SELECT c.name,c.dbquery FROM collection AS c
                     LEFT JOIN collection_collection AS cc ON c.id=cc.id_son
                     LEFT JOIN collection AS ccc ON ccc.id=cc.id_dad
                     WHERE ccc.name=%s AND cc.type LIKE %s ORDER BY cc.score DESC""",
                  (coll, type,))
    for name, dbquery in res:
        if dbquery: # this is 'real' collection, so return it:
            if get_hosted_colls:
                coll_sons.append(name)
            else:
                if not dbquery.startswith("hostedcollection:"):
                    coll_sons.append(name)
        else: # this is 'composed' collection, so recurse:
            coll_sons.extend(get_coll_real_descendants(name))
    return coll_sons

def browse_pattern(req, colls, p, f, rg, ln=CFG_SITE_LANG):
    """Browse either biliographic phrases or words indexes, and display it."""

    # load the right message language
    _ = gettext_set_language(ln)

    ## is p enclosed in quotes? (coming from exact search)
    if p.startswith('"') and p.endswith('"'):
        p = p[1:-1]

    p_orig = p
    ## okay, "real browse" follows:
    ## FIXME: the maths in the get_nearest_terms_in_bibxxx is just a test

    if not f and string.find(p, ":") > 0: # does 'p' contain ':'?
        f, p = string.split(p, ":", 1)

    ## do we search in words indexes?
    if not f:
        return browse_in_bibwords(req, p, f)

    index_id = get_index_id_from_field(f)
    if index_id != 0:
        coll = intbitset()
        for coll_name in colls:
            coll |= get_collection_reclist(coll_name)
        browsed_phrases_in_colls = get_nearest_terms_in_idxphrase_with_collection(p, index_id, rg/2, rg/2, coll)
    else:
        browsed_phrases = get_nearest_terms_in_bibxxx(p, f, (rg+1)/2+1, (rg-1)/2+1)
        while not browsed_phrases:
            # try again and again with shorter and shorter pattern:
            try:
                p = p[:-1]
                browsed_phrases = get_nearest_terms_in_bibxxx(p, f, (rg+1)/2+1, (rg-1)/2+1)
            except:
                # probably there are no hits at all:
                req.write(_("No values found."))
                return

        ## try to check hits in these particular collection selection:
        browsed_phrases_in_colls = []
        if 0:
            for phrase in browsed_phrases:
                phrase_hitset = intbitset()
                phrase_hitsets = search_pattern("", phrase, f, 'e')
                for coll in colls:
                    phrase_hitset.union_update(phrase_hitsets[coll])
                if len(phrase_hitset) > 0:
                    # okay, this phrase has some hits in colls, so add it:
                    browsed_phrases_in_colls.append([phrase, len(phrase_hitset)])

        ## were there hits in collections?
        if browsed_phrases_in_colls == []:
            if browsed_phrases != []:
                #write_warning(req, """<p>No match close to <em>%s</em> found in given collections.
                #Please try different term.<p>Displaying matches in any collection...""" % p_orig)
                ## try to get nbhits for these phrases in any collection:
                for phrase in browsed_phrases:
                    browsed_phrases_in_colls.append([phrase, get_nbhits_in_bibxxx(phrase, f)])

    ## display results now:
    out = websearch_templates.tmpl_browse_pattern(
            f=f,
            fn=get_field_i18nname(get_field_name(f) or f, ln, False),
            ln=ln,
            browsed_phrases_in_colls=browsed_phrases_in_colls,
            colls=colls,
            rg=rg,
          )
    req.write(out)
    return

def browse_in_bibwords(req, p, f, ln=CFG_SITE_LANG):
    """Browse inside words indexes."""
    if not p:
        return
    _ = gettext_set_language(ln)

    urlargd = {}
    urlargd.update(req.argd)
    urlargd['action'] = 'search'

    nearest_box = create_nearest_terms_box(urlargd, p, f, 'w', ln=ln, intro_text_p=0)

    req.write(websearch_templates.tmpl_search_in_bibwords(
        p = p,
        f = f,
        ln = ln,
        nearest_box = nearest_box
    ))
    return

def search_pattern(req=None, p=None, f=None, m=None, ap=0, of="id", verbose=0, ln=CFG_SITE_LANG, display_nearest_terms_box=True, wl=0):
    """Search for complex pattern 'p' within field 'f' according to
       matching type 'm'.  Return hitset of recIDs.

       The function uses multi-stage searching algorithm in case of no
       exact match found.  See the Search Internals document for
       detailed description.

       The 'ap' argument governs whether an alternative patterns are to
       be used in case there is no direct hit for (p,f,m).  For
       example, whether to replace non-alphanumeric characters by
       spaces if it would give some hits.  See the Search Internals
       document for detailed description.  (ap=0 forbits the
       alternative pattern usage, ap=1 permits it.)
       'ap' is also internally used for allowing hidden tag search
       (for requests coming from webcoll, for example). In this
       case ap=-9

       The 'of' argument governs whether to print or not some
       information to the user in case of no match found.  (Usually it
       prints the information in case of HTML formats, otherwise it's
       silent).

       The 'verbose' argument controls the level of debugging information
       to be printed (0=least, 9=most).

       All the parameters are assumed to have been previously washed.

       This function is suitable as a mid-level API.
    """

    _ = gettext_set_language(ln)

    hitset_empty = intbitset()
    # sanity check:
    if not p:
        hitset_full = intbitset(trailing_bits=1)
        hitset_full.discard(0)
        # no pattern, so return all universe
        return hitset_full
    # search stage 1: break up arguments into basic search units:
    if verbose and of.startswith("h"):
        t1 = os.times()[4]
    basic_search_units = create_basic_search_units(req, p, f, m, of)
    if verbose and of.startswith("h"):
        t2 = os.times()[4]
        write_warning("Search stage 1: basic search units are: %s" % cgi.escape(repr(basic_search_units)), req=req)
        write_warning("Search stage 1: execution took %.2f seconds." % (t2 - t1), req=req)
    # search stage 2: do search for each search unit and verify hit presence:
    if verbose and of.startswith("h"):
        t1 = os.times()[4]
    basic_search_units_hitsets = []
    #prepare hiddenfield-related..
    myhiddens = CFG_BIBFORMAT_HIDDEN_TAGS
    can_see_hidden = False
    if req:
        user_info = collect_user_info(req)
        can_see_hidden = user_info.get('precached_canseehiddenmarctags', False)
    if not req and ap == -9: # special request, coming from webcoll
        can_see_hidden = True
    if can_see_hidden:
        myhiddens = []

    if CFG_INSPIRE_SITE and of.startswith('h'):
        # fulltext/caption search warnings for INSPIRE:
        fields_to_be_searched = [f for o, p, f, m in basic_search_units]
        if 'fulltext' in fields_to_be_searched:
            write_warning( _("Warning: full-text search is only available for a subset of papers mostly from %(x_range_from_year)s-%(x_range_to_year)s.") % \
                          {'x_range_from_year': '2006',
                           'x_range_to_year': '2012'}, req=req)
        elif 'caption' in fields_to_be_searched:
            write_warning(_("Warning: figure caption search is only available for a subset of papers mostly from %(x_range_from_year)s-%(x_range_to_year)s.") % \
                          {'x_range_from_year': '2008',
                           'x_range_to_year': '2012'}, req=req)

    for idx_unit in xrange(len(basic_search_units)):
        bsu_o, bsu_p, bsu_f, bsu_m = basic_search_units[idx_unit]
        if bsu_f and len(bsu_f) < 2:
            if of.startswith("h"):
                write_warning(_("There is no index %s.  Searching for %s in all fields." % (bsu_f, bsu_p)), req=req)
            bsu_f = ''
            bsu_m = 'w'
            if of.startswith("h") and verbose:
                write_warning(_('Instead searching %s.' % str([bsu_o, bsu_p, bsu_f, bsu_m])), req=req)
        try:
            basic_search_unit_hitset = search_unit(bsu_p, bsu_f, bsu_m, wl)
        except InvenioWebSearchWildcardLimitError, excp:
            basic_search_unit_hitset = excp.res
            if of.startswith("h"):
                write_warning(_("Search term too generic, displaying only partial results..."), req=req)
        # FIXME: print warning if we use native full-text indexing
        if bsu_f == 'fulltext' and bsu_m != 'w' and of.startswith('h') and not CFG_SOLR_URL:
            write_warning(_("No phrase index available for fulltext yet, looking for word combination..."), req=req)
        #check that the user is allowed to search with this tag
        #if he/she tries it
        if bsu_f and len(bsu_f) > 1 and bsu_f[0].isdigit() and bsu_f[1].isdigit():
            for htag in myhiddens:
                ltag = len(htag)
                samelenfield = bsu_f[0:ltag]
                if samelenfield == htag: #user searches by a hidden tag
                    #we won't show you anything..
                    basic_search_unit_hitset = intbitset()
                    if verbose >= 9 and of.startswith("h"):
                        write_warning("Pattern %s hitlist omitted since \
                                            it queries in a hidden tag %s" %
                                      (cgi.escape(repr(bsu_p)), repr(myhiddens)), req=req)
                    display_nearest_terms_box = False #..and stop spying, too.
        if verbose >= 9 and of.startswith("h"):
            write_warning("Search stage 1: pattern %s gave hitlist %s" % (cgi.escape(bsu_p), basic_search_unit_hitset), req=req)
        if len(basic_search_unit_hitset) > 0 or \
           ap<1 or \
           bsu_o=="|" or \
           ((idx_unit+1)<len(basic_search_units) and basic_search_units[idx_unit+1][0]=="|"):
            # stage 2-1: this basic search unit is retained, since
            # either the hitset is non-empty, or the approximate
            # pattern treatment is switched off, or the search unit
            # was joined by an OR operator to preceding/following
            # units so we do not require that it exists
            basic_search_units_hitsets.append(basic_search_unit_hitset)
        else:
            # stage 2-2: no hits found for this search unit, try to replace non-alphanumeric chars inside pattern:
            if re.search(r'[^a-zA-Z0-9\s\:]', bsu_p) and bsu_f != 'refersto' and bsu_f != 'citedby':
                if bsu_p.startswith('"') and bsu_p.endswith('"'): # is it ACC query?
                    bsu_pn = re.sub(r'[^a-zA-Z0-9\s\:]+', "*", bsu_p)
                else: # it is WRD query
                    bsu_pn = re.sub(r'[^a-zA-Z0-9\s\:]+', " ", bsu_p)
                if verbose and of.startswith('h') and req:
                    write_warning("Trying (%s,%s,%s)" % (cgi.escape(bsu_pn), cgi.escape(bsu_f), cgi.escape(bsu_m)), req=req)
                basic_search_unit_hitset = search_pattern(req=None, p=bsu_pn, f=bsu_f, m=bsu_m, of="id", ln=ln, wl=wl)
                if len(basic_search_unit_hitset) > 0:
                    # we retain the new unit instead
                    if of.startswith('h'):
                        write_warning(_("No exact match found for %(x_query1)s, using %(x_query2)s instead...") % \
                                      {'x_query1': "<em>" + cgi.escape(bsu_p) + "</em>",
                                       'x_query2': "<em>" + cgi.escape(bsu_pn) + "</em>"}, req=req)
                    basic_search_units[idx_unit][1] = bsu_pn
                    basic_search_units_hitsets.append(basic_search_unit_hitset)
                else:
                    # stage 2-3: no hits found either, propose nearest indexed terms:
                    if of.startswith('h') and display_nearest_terms_box:
                        if req:
                            if bsu_f == "recid":
                                write_warning(_("Requested record does not seem to exist."), req=req)
                            else:
                                write_warning(create_nearest_terms_box(req.argd, bsu_p, bsu_f, bsu_m, ln=ln), req=req)
                    return hitset_empty
            else:
                # stage 2-3: no hits found either, propose nearest indexed terms:
                if of.startswith('h') and display_nearest_terms_box:
                    if req:
                        if bsu_f == "recid":
                            write_warning(_("Requested record does not seem to exist."), req=req)
                        else:
                            write_warning(create_nearest_terms_box(req.argd, bsu_p, bsu_f, bsu_m, ln=ln), req=req)
                return hitset_empty
    if verbose and of.startswith("h"):
        t2 = os.times()[4]
        for idx_unit in range(0, len(basic_search_units)):
            write_warning("Search stage 2: basic search unit %s gave %d hits." %
                          (basic_search_units[idx_unit][1:], len(basic_search_units_hitsets[idx_unit])), req=req)
        write_warning("Search stage 2: execution took %.2f seconds." % (t2 - t1), req=req)
    # search stage 3: apply boolean query for each search unit:
    if verbose and of.startswith("h"):
        t1 = os.times()[4]
    # let the initial set be the complete universe:
    hitset_in_any_collection = intbitset(trailing_bits=1)
    hitset_in_any_collection.discard(0)
    for idx_unit in xrange(len(basic_search_units)):
        this_unit_operation = basic_search_units[idx_unit][0]
        this_unit_hitset = basic_search_units_hitsets[idx_unit]
        if this_unit_operation == '+':
            hitset_in_any_collection.intersection_update(this_unit_hitset)
        elif this_unit_operation == '-':
            hitset_in_any_collection.difference_update(this_unit_hitset)
        elif this_unit_operation == '|':
            hitset_in_any_collection.union_update(this_unit_hitset)
        else:
            if of.startswith("h"):
                write_warning("Invalid set operation %s." % cgi.escape(this_unit_operation), "Error", req=req)
    if len(hitset_in_any_collection) == 0:
        # no hits found, propose alternative boolean query:
        if of.startswith('h') and display_nearest_terms_box:
            nearestterms = []
            for idx_unit in range(0, len(basic_search_units)):
                bsu_o, bsu_p, bsu_f, bsu_m = basic_search_units[idx_unit]
                if bsu_p.startswith("%") and bsu_p.endswith("%"):
                    bsu_p = "'" + bsu_p[1:-1] + "'"
                bsu_nbhits = len(basic_search_units_hitsets[idx_unit])

                # create a similar query, but with the basic search unit only
                argd = {}
                argd.update(req.argd)

                argd['p'] = bsu_p
                argd['f'] = bsu_f

                nearestterms.append((bsu_p, bsu_nbhits, argd))

            text = websearch_templates.tmpl_search_no_boolean_hits(
                     ln=ln,  nearestterms=nearestterms)
            write_warning(text, req=req)
    if verbose and of.startswith("h"):
        t2 = os.times()[4]
        write_warning("Search stage 3: boolean query gave %d hits." % len(hitset_in_any_collection), req=req)
        write_warning("Search stage 3: execution took %.2f seconds." % (t2 - t1), req=req)
    return hitset_in_any_collection

def search_pattern_parenthesised(req=None, p=None, f=None, m=None, ap=0, of="id", verbose=0, ln=CFG_SITE_LANG, display_nearest_terms_box=True, wl=0):
    """Search for complex pattern 'p' containing parenthesis within field 'f' according to
       matching type 'm'.  Return hitset of recIDs.

       For more details on the parameters see 'search_pattern'
    """
    _ = gettext_set_language(ln)
    spires_syntax_converter = SpiresToInvenioSyntaxConverter()
    spires_syntax_query = False

    # if the pattern uses SPIRES search syntax, convert it to Invenio syntax
    if spires_syntax_converter.is_applicable(p):
        spires_syntax_query = True
        p = spires_syntax_converter.convert_query(p)

    # sanity check: do not call parenthesised parser for search terms
    # like U(1) but still call it for searches like ('U(1)' | 'U(2)'):
    if not re_pattern_parens.search(re_pattern_parens_quotes.sub('_', p)):
        return search_pattern(req, p, f, m, ap, of, verbose, ln, display_nearest_terms_box=display_nearest_terms_box, wl=wl)

    # Try searching with parentheses
    try:
        parser = SearchQueryParenthesisedParser()

        # get a hitset with all recids
        result_hitset = intbitset(trailing_bits=1)

        # parse the query. The result is list of [op1, expr1, op2, expr2, ..., opN, exprN]
        parsing_result = parser.parse_query(p)
        if verbose  and of.startswith("h"):
            write_warning("Search stage 1: search_pattern_parenthesised() searched %s." % repr(p), req=req)
            write_warning("Search stage 1: search_pattern_parenthesised() returned %s." % repr(parsing_result), req=req)
         # go through every pattern
        # calculate hitset for it
        # combine pattern's hitset with the result using the corresponding operator
        for index in xrange(0, len(parsing_result)-1, 2 ):
            current_operator = parsing_result[index]
            current_pattern = parsing_result[index+1]

            if CFG_INSPIRE_SITE and spires_syntax_query:
                # setting ap=0 to turn off approximate matching for 0 results.
                # Doesn't work well in combinations.
                # FIXME: The right fix involves collecting statuses for each
                #        hitset, then showing a nearest terms box exactly once,
                #        outside this loop.
                ap = 0
                display_nearest_terms_box = False
             # obtain a hitset for the current pattern
            current_hitset = search_pattern(req, current_pattern, f, m, ap, of, verbose, ln, display_nearest_terms_box=display_nearest_terms_box, wl=wl)
            # combine the current hitset with resulting hitset using the current operator
            if current_operator == '+':
                result_hitset = result_hitset & current_hitset
            elif current_operator == '-':
                result_hitset = result_hitset - current_hitset
            elif current_operator == '|':
                result_hitset = result_hitset | current_hitset
            else:
                assert False, "Unknown operator in search_pattern_parenthesised()"

        return result_hitset

    # If searching with parenteses fails, perform search ignoring parentheses
    except SyntaxError:

        write_warning(_("Search syntax misunderstood. Ignoring all parentheses in the query. If this doesn't help, please check your search and try again."), req=req)

        # remove the parentheses in the query. Current implementation removes all the parentheses,
        # but it could be improved to romove only these that are not inside quotes
        p = p.replace('(', ' ')
        p = p.replace(')', ' ')

        return search_pattern(req, p, f, m, ap, of, verbose, ln, display_nearest_terms_box=display_nearest_terms_box, wl=wl)


def search_unit(p, f=None, m=None, wl=0):
    """Search for basic search unit defined by pattern 'p' and field
       'f' and matching type 'm'.  Return hitset of recIDs.

       All the parameters are assumed to have been previously washed.
       'p' is assumed to be already a ``basic search unit'' so that it
       is searched as such and is not broken up in any way.  Only
       wildcard and span queries are being detected inside 'p'.

       If CFG_WEBSEARCH_SYNONYM_KBRS is set and we are searching in
       one of the indexes that has defined runtime synonym knowledge
       base, then look up there and automatically enrich search
       results with results for synonyms.

       In case the wildcard limit (wl) is greater than 0 and this limit
       is reached an InvenioWebSearchWildcardLimitError will be raised.
       In case you want to call this function with no limit for the
       wildcard queries, wl should be 0.

       This function is suitable as a low-level API.
    """

    ## create empty output results set:
    hitset = intbitset()
    if not p: # sanity checking
        return hitset

    ## eventually look up runtime synonyms:
    hitset_synonyms = intbitset()
    if CFG_WEBSEARCH_SYNONYM_KBRS.has_key(f):
        for p_synonym in get_synonym_terms(p,
                             CFG_WEBSEARCH_SYNONYM_KBRS[f][0],
                             CFG_WEBSEARCH_SYNONYM_KBRS[f][1]):
            if p_synonym != p:
                hitset_synonyms |= search_unit(p_synonym, f, m, wl)

    ## look up hits:
    if f == 'fulltext' and get_idx_indexer('fulltext') == 'SOLR' and CFG_SOLR_URL:
        # redirect to Solr
        try:
            return search_unit_in_solr(p, f, m)
        except:
            # There were troubles with getting full-text search
            # results from Solr. Let us alert the admin of these
            # problems and let us simply return empty results to the
            # end user.
            register_exception()
            return hitset
    elif f == 'fulltext' and get_idx_indexer('fulltext') == 'XAPIAN' and CFG_XAPIAN_ENABLED:
        # redirect to Xapian
        try:
            return search_unit_in_xapian(p, f, m)
        except:
            # There were troubles with getting full-text search
            # results from Xapian. Let us alert the admin of these
            # problems and let us simply return empty results to the
            # end user.
            register_exception()
            return hitset
    if f == 'datecreated':
        hitset = search_unit_in_bibrec(p, p, 'c')
    elif f == 'datemodified':
        hitset = search_unit_in_bibrec(p, p, 'm')
    elif f == 'refersto':
        # we are doing search by the citation count
        hitset = search_unit_refersto(p)
    elif f == 'citedby':
        # we are doing search by the citation count
        hitset = search_unit_citedby(p)
    elif m == 'a' or m == 'r':
        # we are doing either phrase search or regexp search
        if f == 'fulltext':
            # FIXME: workaround for not having phrase index yet
            return search_pattern(None, p, f, 'w')
        index_id = get_index_id_from_field(f)
        if index_id != 0:
            if m == 'a' and index_id in get_idxpair_field_ids():
                #for exact match on the admin configured fields we are searching in the pair tables
                hitset = search_unit_in_idxpairs(p, f, m, wl)
            else:
                hitset = search_unit_in_idxphrases(p, f, m, wl)
        else:
            hitset = search_unit_in_bibxxx(p, f, m, wl)
            # if not hitset and m == 'a' and (p[0] != '%' and p[-1] != '%'):
            #     #if we have no results by doing exact matching, do partial matching
            #     #for removing the distinction between simple and double quotes
            #     hitset = search_unit_in_bibxxx('%' + p + '%', f, m, wl)
    elif p.startswith("cited:"):
        # we are doing search by the citation count
        hitset = search_unit_by_times_cited(p[6:])
    else:
        # we are doing bibwords search by default
        hitset = search_unit_in_bibwords(p, f, m, wl=wl)

    ## merge synonym results and return total:
    hitset |= hitset_synonyms
    return hitset


def get_idxpair_field_ids():
    """Returns the list of ids for the fields that idxPAIRS should be used on"""
    index_dict = dict(run_sql("SELECT name, id FROM idxINDEX"))
    return [index_dict[field] for field in index_dict if field in CFG_WEBSEARCH_IDXPAIRS_FIELDS]


def search_unit_in_bibwords(word, f, m=None, decompress=zlib.decompress, wl=0):
    """Searches for 'word' inside bibwordsX table for field 'f' and returns hitset of recIDs."""
    set = intbitset() # will hold output result set
    set_used = 0 # not-yet-used flag, to be able to circumvent set operations
    limit_reached = 0 # flag for knowing if the query limit has been reached

    # if no field is specified, search in the global index.
    f = f or 'anyfield'
    index_id = get_index_id_from_field(f)
    if index_id:
        bibwordsX = "idxWORD%02dF" % index_id
        stemming_language = get_index_stemming_language(index_id)
    else:
        return intbitset() # word index f does not exist

    # wash 'word' argument and run query:
    if f == 'authorcount' and word.endswith('+'):
        # field count query of the form N+ so transform N+ to N->99999:
        word = word[:-1] + '->99999'
    word = string.replace(word, '*', '%') # we now use '*' as the truncation character
    words = string.split(word, "->", 1) # check for span query
    if len(words) == 2:
        word0 = re_word.sub('', words[0])
        word1 = re_word.sub('', words[1])
        if stemming_language:
            word0 = lower_index_term(word0)
            word1 = lower_index_term(word1)
            word0 = stem(word0, stemming_language)
            word1 = stem(word1, stemming_language)
        word0_washed = wash_index_term(word0)
        word1_washed = wash_index_term(word1)
        if f == 'authorcount':
            # field count query; convert to integers in order
            # to have numerical behaviour for 'BETWEEN n1 AND n2' query
            try:
                word0_washed = int(word0_washed)
                word1_washed = int(word1_washed)
            except ValueError:
                pass
        try:
            res = run_sql_with_limit("SELECT term,hitlist FROM %s WHERE term BETWEEN %%s AND %%s" % bibwordsX,
                          (word0_washed, word1_washed), wildcard_limit = wl)
        except InvenioDbQueryWildcardLimitError, excp:
            res = excp.res
            limit_reached = 1 # set the limit reached flag to true
    else:
        if f == 'journal':
            pass # FIXME: quick hack for the journal index
        else:
            word = re_word.sub('', word)
        if stemming_language:
            word = lower_index_term(word)
            word = stem(word, stemming_language)
        if string.find(word, '%') >= 0: # do we have wildcard in the word?
            if f == 'journal':
                # FIXME: quick hack for the journal index
                # FIXME: we can run a sanity check here for all indexes
                res = ()
            else:
                try:
                    res = run_sql_with_limit("SELECT term,hitlist FROM %s WHERE term LIKE %%s" % bibwordsX,
                                  (wash_index_term(word),), wildcard_limit = wl)
                except InvenioDbQueryWildcardLimitError, excp:
                    res = excp.res
                    limit_reached = 1 # set the limit reached flag to true
        else:
            res = run_sql("SELECT term,hitlist FROM %s WHERE term=%%s" % bibwordsX,
                          (wash_index_term(word),))
    # fill the result set:
    for word, hitlist in res:
        hitset_bibwrd = intbitset(hitlist)
        # add the results:
        if set_used:
            set.union_update(hitset_bibwrd)
        else:
            set = hitset_bibwrd
            set_used = 1
    #check to see if the query limit was reached
    if limit_reached:
        #raise an exception, so we can print a nice message to the user
        raise InvenioWebSearchWildcardLimitError(set)
    # okay, return result set:
    return set

def search_unit_in_idxpairs(p, f, type, wl=0):
    """Searches for pair 'p' inside idxPAIR table for field 'f' and
    returns hitset of recIDs found."""
    limit_reached = 0 # flag for knowing if the query limit has been reached
    do_exact_search = True # flag to know when it makes sense to try to do exact matching
    result_set = intbitset()
    #determine the idxPAIR table to read from
    index_id = get_index_id_from_field(f)
    if not index_id:
        return intbitset()
    stemming_language = get_index_stemming_language(index_id)
    pairs_tokenizer = BibIndexPairTokenizer(stemming_language)
    idxpair_table_washed = wash_table_column_name("idxPAIR%02dF" % index_id)

    if p.startswith("%") and p.endswith("%"):
        p = p[1:-1]
    original_pattern = p
    p = string.replace(p, '*', '%') # we now use '*' as the truncation character
    queries_releated_vars = [] # contains tuples of (query_addons, query_params, use_query_limit)

    #is it a span query?
    ps = string.split(p, "->", 1)
    if len(ps) == 2 and not (ps[0].endswith(' ') or ps[1].startswith(' ')):
        #so we are dealing with a span query
        pairs_left = pairs_tokenizer.tokenize(ps[0])
        pairs_right = pairs_tokenizer.tokenize(ps[1])
        if not pairs_left or not pairs_right:
            # we are not actually dealing with pairs but with words
            return search_unit_in_bibwords(original_pattern, f, type, wl)
        elif len(pairs_left) != len(pairs_right):
            # it is kind of hard to know what the user actually wanted
            # we have to do: foo bar baz -> qux xyz, so let's swith to phrase
            return search_unit_in_idxphrases(original_pattern, f, type, wl)
        elif len(pairs_left) > 1 and \
                len(pairs_right) > 1 and \
                pairs_left[:-1] != pairs_right[:-1]:
            # again we have something like: foo bar baz -> abc xyz qux
            # so we'd better switch to phrase
            return search_unit_in_idxphrases(original_pattern, f, type, wl)
        else:
            # finally, we can treat the search using idxPairs
            # at this step we have either: foo bar -> abc xyz
            # or foo bar abc -> foo bar xyz
            queries_releated_vars = [("BETWEEN %s AND %s", (pairs_left[-1], pairs_right[-1]), True)]
            for pair in pairs_left[:-1]:# which should be equal with pairs_right[:-1]
                queries_releated_vars.append(("= %s", (pair, ), False))
        do_exact_search = False # no exact search for span queries
    elif string.find(p, '%') > -1:
        #tokenizing p will remove the '%', so we have to make sure it stays
        replacement = 'xxxxxxxxxx' #hopefuly this will not clash with anything in the future
        p = string.replace(p, '%', replacement)
        pairs = pairs_tokenizer.tokenize(p)
        if not pairs:
            # we are not actually dealing with pairs but with words
            return search_unit_in_bibwords(original_pattern, f, type, wl)
        queries_releated_vars = []
        for pair in pairs:
            if string.find(pair, replacement) > -1:
                pair = string.replace(pair, replacement, '%') #we replace back the % sign
                queries_releated_vars.append(("LIKE %s", (pair, ), True))
            else:
                queries_releated_vars.append(("= %s", (pair, ), False))
        do_exact_search = False
    else:
        #normal query
        pairs = pairs_tokenizer.tokenize(p)
        if not pairs:
            # we are not actually dealing with pairs but with words
            return search_unit_in_bibwords(original_pattern, f, type, wl)
        queries_releated_vars = []
        for pair in pairs:
            queries_releated_vars.append(("= %s", (pair, ), False))

    first_results = 1 # flag to know if it's the first set of results or not
    for query_var in queries_releated_vars:
        query_addons = query_var[0]
        query_params = query_var[1]
        use_query_limit = query_var[2]
        if use_query_limit:
            try:
                res = run_sql_with_limit("SELECT term, hitlist FROM %s WHERE term %s" \
                                     % (idxpair_table_washed, query_addons), query_params, wildcard_limit=wl) #kwalitee:disable=sql
            except InvenioDbQueryWildcardLimitError, excp:
                res = excp.res
                limit_reached = 1 # set the limit reached flag to true
        else:
            res = run_sql("SELECT term, hitlist FROM %s WHERE term %s" \
                      % (idxpair_table_washed, query_addons), query_params) #kwalitee:disable=sql
        if not res:
            return intbitset()
        for pair, hitlist in res:
            hitset_idxpairs = intbitset(hitlist)
            if first_results:
                result_set = hitset_idxpairs
                first_results = 0
            else:
                result_set.intersection_update(hitset_idxpairs)
     #check to see if the query limit was reached
    if limit_reached:
        #raise an exception, so we can print a nice message to the user
        raise InvenioWebSearchWildcardLimitError(result_set)

    # check if we need to eliminate the false positives
    if CFG_WEBSEARCH_IDXPAIRS_EXACT_SEARCH and do_exact_search:
        # we need to eliminate the false positives
        idxphrase_table_washed = wash_table_column_name("idxPHRASE%02dR" % index_id)
        not_exact_search = intbitset()
        for recid in result_set:
            res = run_sql("SELECT termlist FROM %s WHERE id_bibrec %s" %(idxphrase_table_washed, '=%s'), (recid, )) #kwalitee:disable=sql
            if res:
                termlist = deserialize_via_marshal(res[0][0])
                if not [term for term in termlist if term.lower().find(p.lower()) > -1]:
                    not_exact_search.add(recid)
            else:
                not_exact_search.add(recid)
        # remove the recs that are false positives from the final result
        result_set.difference_update(not_exact_search)
    return result_set


def search_unit_in_idxphrases(p, f, type, wl=0):
    """Searches for phrase 'p' inside idxPHRASE*F table for field 'f' and returns hitset of recIDs found.
    The search type is defined by 'type' (e.g. equals to 'r' for a regexp search)."""
    # call word search method in some cases:
    if f == 'authorcount':
        return search_unit_in_bibwords(p, f, wl=wl)
    set = intbitset() # will hold output result set
    set_used = 0 # not-yet-used flag, to be able to circumvent set operations
    limit_reached = 0 # flag for knowing if the query limit has been reached
    use_query_limit = False # flag for knowing if to limit the query results or not
    # deduce in which idxPHRASE table we will search:
    idxphraseX = "idxPHRASE%02dF" % get_index_id_from_field("anyfield")
    if f:
        index_id = get_index_id_from_field(f)
        if index_id:
            idxphraseX = "idxPHRASE%02dF" % index_id
        else:
            return intbitset() # phrase index f does not exist
    # detect query type (exact phrase, partial phrase, regexp):
    if type == 'r':
        query_addons = "REGEXP %s"
        query_params = (p,)
        use_query_limit = True
    else:
        p = string.replace(p, '*', '%') # we now use '*' as the truncation character
        ps = string.split(p, "->", 1) # check for span query:
        if len(ps) == 2 and not (ps[0].endswith(' ') or ps[1].startswith(' ')):
            query_addons = "BETWEEN %s AND %s"
            query_params = (ps[0], ps[1])
            use_query_limit = True
        else:
            if string.find(p, '%') > -1:
                query_addons = "LIKE %s"
                query_params = (p,)
                use_query_limit = True
            else:
                query_addons = "= %s"
                query_params = (p,)

    # special washing for fuzzy author index:
    if f in ('author', 'firstauthor', 'exactauthor', 'exactfirstauthor'):
        query_params_washed = ()
        for query_param in query_params:
            query_params_washed += (wash_author_name(query_param),)
        query_params = query_params_washed
    # perform search:
    if use_query_limit:
        try:
            res = run_sql_with_limit("SELECT term,hitlist FROM %s WHERE term %s" % (idxphraseX, query_addons),
                      query_params, wildcard_limit=wl)
        except InvenioDbQueryWildcardLimitError, excp:
            res = excp.res
            limit_reached = 1 # set the limit reached flag to true
    else:
        res = run_sql("SELECT term,hitlist FROM %s WHERE term %s" % (idxphraseX, query_addons), query_params)
    # fill the result set:
    for word, hitlist in res:
        hitset_bibphrase = intbitset(hitlist)
        # add the results:
        if set_used:
            set.union_update(hitset_bibphrase)
        else:
            set = hitset_bibphrase
            set_used = 1
    #check to see if the query limit was reached
    if limit_reached:
        #raise an exception, so we can print a nice message to the user
        raise InvenioWebSearchWildcardLimitError(set)
    # okay, return result set:
    return set

def search_unit_in_bibxxx(p, f, type, wl=0):
    """Searches for pattern 'p' inside bibxxx tables for field 'f' and returns hitset of recIDs found.
    The search type is defined by 'type' (e.g. equals to 'r' for a regexp search)."""

    # call word search method in some cases:
    if f == 'journal' or f == 'authorcount':
        return search_unit_in_bibwords(p, f, wl=wl)
    p_orig = p # saving for eventual future 'no match' reporting
    limit_reached = 0 # flag for knowing if the query limit has been reached
    use_query_limit = False  # flag for knowing if to limit the query results or not
    query_addons = "" # will hold additional SQL code for the query
    query_params = () # will hold parameters for the query (their number may vary depending on TYPE argument)
    # wash arguments:
    f = string.replace(f, '*', '%') # replace truncation char '*' in field definition
    if type == 'r':
        query_addons = "REGEXP %s"
        query_params = (p,)
        use_query_limit = True
    else:
        p = string.replace(p, '*', '%') # we now use '*' as the truncation character
        ps = string.split(p, "->", 1) # check for span query:
        if len(ps) == 2 and not (ps[0].endswith(' ') or ps[1].startswith(' ')):
            query_addons = "BETWEEN %s AND %s"
            query_params = (ps[0], ps[1])
            use_query_limit = True
        else:
            if string.find(p, '%') > -1:
                query_addons = "LIKE %s"
                query_params = (p,)
                use_query_limit = True
            else:
                query_addons = "= %s"
                query_params = (p,)
    # construct 'tl' which defines the tag list (MARC tags) to search in:
    tl = []
    if len(f) >= 2 and str(f[0]).isdigit() and str(f[1]).isdigit():
        tl.append(f) # 'f' seems to be okay as it starts by two digits
    else:
        # deduce desired MARC tags on the basis of chosen 'f'
        tl = get_field_tags(f)
        if not tl:
            # f index does not exist, nevermind
            pass
    # okay, start search:
    l = [] # will hold list of recID that matched
    for t in tl:
        # deduce into which bibxxx table we will search:
        digit1, digit2 = int(t[0]), int(t[1])
        bx = "bib%d%dx" % (digit1, digit2)
        bibx = "bibrec_bib%d%dx" % (digit1, digit2)
        # construct and run query:
        if t == "001":
            if query_addons.find('BETWEEN') > -1 or query_addons.find('=') > -1:
                # verify that the params are integers (to avoid returning record 123 when searching for 123foo)
                try:
                    query_params = tuple(int(param) for param in query_params)
                except ValueError:
                    return intbitset()
            if use_query_limit:
                try:
                    res = run_sql_with_limit("SELECT id FROM bibrec WHERE id %s" % query_addons,
                              query_params, wildcard_limit=wl)
                except InvenioDbQueryWildcardLimitError, excp:
                    res = excp.res
                    limit_reached = 1 # set the limit reached flag to true
            else:
                res = run_sql("SELECT id FROM bibrec WHERE id %s" % query_addons,
                              query_params)
        else:
            query = "SELECT bibx.id_bibrec FROM %s AS bx LEFT JOIN %s AS bibx ON bx.id=bibx.id_bibxxx WHERE bx.value %s" % \
                    (bx, bibx, query_addons)
            if len(t) != 6 or t[-1:]=='%':
                # wildcard query, or only the beginning of field 't'
                # is defined, so add wildcard character:
                query += " AND bx.tag LIKE %s"
                query_params_and_tag = query_params + (t + '%',)
            else:
                # exact query for 't':
                query += " AND bx.tag=%s"
                query_params_and_tag = query_params + (t,)
            if use_query_limit:
                try:
                    res = run_sql_with_limit(query, query_params_and_tag, wildcard_limit=wl)
                except InvenioDbQueryWildcardLimitError, excp:
                    res = excp.res
                    limit_reached = 1 # set the limit reached flag to true
            else:
                res = run_sql(query, query_params_and_tag)
        # fill the result set:
        for id_bibrec in res:
            if id_bibrec[0]:
                l.append(id_bibrec[0])
    # check no of hits found:
    nb_hits = len(l)
    # okay, return result set:
    set = intbitset(l)
    #check to see if the query limit was reached
    if limit_reached:
        #raise an exception, so we can print a nice message to the user
        raise InvenioWebSearchWildcardLimitError(set)
    return set

def search_unit_in_solr(p, f=None, m=None):
    """
    Query a Solr index and return an intbitset corresponding
    to the result.  Parameters (p,f,m) are usual search unit ones.
    """
    if m and (m == 'a' or m == 'r'): # phrase/regexp query
        if p.startswith('%') and p.endswith('%'):
            p = p[1:-1] # fix for partial phrase
        p = '"' + p + '"'
    return solr_get_bitset(f, p)


def search_unit_in_xapian(p, f=None, m=None):
    """
    Query a Xapian index and return an intbitset corresponding
    to the result.  Parameters (p,f,m) are usual search unit ones.
    """
    if m and (m == 'a' or m == 'r'): # phrase/regexp query
        if p.startswith('%') and p.endswith('%'):
            p = p[1:-1] # fix for partial phrase
        p = '"' + p + '"'
    return xapian_get_bitset(f, p)


def search_unit_in_bibrec(datetext1, datetext2, type='c'):
    """
    Return hitset of recIDs found that were either created or modified
    (according to 'type' arg being 'c' or 'm') from datetext1 until datetext2, inclusive.
    Does not pay attention to pattern, collection, anything.  Useful
    to intersect later on with the 'real' query.
    """
    set = intbitset()
    if type.startswith("m"):
        type = "modification_date"
    else:
        type = "creation_date" # by default we are searching for creation dates

    parts = datetext1.split('->')
    if len(parts) > 1 and datetext1 == datetext2:
        datetext1 = parts[0]
        datetext2 = parts[1]

    if datetext1 == datetext2:
        res = run_sql("SELECT id FROM bibrec WHERE %s LIKE %%s" % (type,),
                      (datetext1 + '%',))
    else:
        res = run_sql("SELECT id FROM bibrec WHERE %s>=%%s AND %s<=%%s" % (type, type),
                      (datetext1, datetext2))
    for row in res:
        set += row[0]
    return set

def search_unit_by_times_cited(p):
    """
    Return histset of recIDs found that are cited P times.
    Usually P looks like '10->23'.
    """
    numstr = '"'+p+'"'
    #this is sort of stupid but since we may need to
    #get the records that do _not_ have cites, we have to
    #know the ids of all records, too
    #but this is needed only if bsu_p is 0 or 0 or 0->0
    allrecs = []
    if p == 0 or p == "0" or \
       p.startswith("0->") or p.endswith("->0"):
        allrecs = intbitset(run_sql("SELECT id FROM bibrec"))
    return get_records_with_num_cites(numstr, allrecs)

def search_unit_refersto(query):
    """
    Search for records satisfying the query (e.g. author:ellis) and
    return list of records referred to by these records.
    """
    if query:
        ahitset = search_pattern(p=query)
        if ahitset:
            return get_refersto_hitset(ahitset)
        else:
            return intbitset([])
    else:
        return intbitset([])

def search_unit_citedby(query):
    """
    Search for records satisfying the query (e.g. author:ellis) and
    return list of records cited by these records.
    """
    if query:
        ahitset = search_pattern(p=query)
        if ahitset:
            return get_citedby_hitset(ahitset)
        else:
            return intbitset([])
    else:
        return intbitset([])

def intersect_results_with_collrecs(req, hitset_in_any_collection, colls, ap=0, of="hb", verbose=0, ln=CFG_SITE_LANG, display_nearest_terms_box=True):
    """Return dict of hitsets given by intersection of hitset with the collection universes."""

    _ = gettext_set_language(ln)

    # search stage 4: intersect with the collection universe
    if verbose and of.startswith("h"):
        t1 = os.times()[4]

    results = {}  # all final results
    results_nbhits = 0

    # calculate the list of recids (restricted or not) that the user has rights to access and we should display (only those)
    records_that_can_be_displayed = intbitset()

    if not req or isinstance(req, cStringIO.OutputType): # called from CLI
        user_info = {}
        for coll in colls:
            results[coll] = hitset_in_any_collection & get_collection_reclist(coll)
            results_nbhits += len(results[coll])
        records_that_can_be_displayed = hitset_in_any_collection
        permitted_restricted_collections = []

    else:
        user_info = collect_user_info(req)
        policy = CFG_WEBSEARCH_VIEWRESTRCOLL_POLICY.strip().upper()
        # let's get the restricted collections the user has rights to view
        permitted_restricted_collections = user_info.get('precached_permitted_restricted_collections', [])

        # let's build the list of the both public and restricted
        # child collections of the collection from which the user
        # started his/her search. This list of children colls will be
        # used in the warning proposing a search in that collections
        current_coll = req.argd['cc'] # current_coll: coll from which user started his/her search
        current_coll_children = get_collection_allchildren(current_coll) # real & virtual
        # add all restricted collections, that the user has access to, and are under the current collection
        # do not use set here, in order to maintain a specific order:
        # children of 'cc' (real, virtual, restricted), rest of 'c' that are  not cc's children
        colls_to_be_displayed = [coll for coll in current_coll_children if coll in colls or coll in permitted_restricted_collections]
        colls_to_be_displayed.extend([coll for coll in colls if coll not in colls_to_be_displayed])

        if policy == 'ANY':# the user needs to have access to at least one collection that restricts the records
            #we need this to be able to remove records that are both in a public and restricted collection
            permitted_recids = intbitset()
            notpermitted_recids = intbitset()
            for collection in restricted_collection_cache.cache:
                if collection in permitted_restricted_collections:
                    permitted_recids |= get_collection_reclist(collection)
                else:
                    notpermitted_recids |= get_collection_reclist(collection)
            records_that_can_be_displayed = hitset_in_any_collection - (notpermitted_recids - permitted_recids)

        else:# the user needs to have access to all collections that restrict a records
            notpermitted_recids = intbitset()
            for collection in restricted_collection_cache.cache:
                if collection not in permitted_restricted_collections:
                    notpermitted_recids |= get_collection_reclist(collection)
            records_that_can_be_displayed = hitset_in_any_collection - notpermitted_recids

        for coll in colls_to_be_displayed:
            results[coll] = results.get(coll, intbitset()).union_update(records_that_can_be_displayed & get_collection_reclist(coll))
            results_nbhits += len(results[coll])

    if results_nbhits == 0:
        # no hits found, try to search in Home and restricted and/or hidden collections:
        results = {}
        results_in_Home = records_that_can_be_displayed & get_collection_reclist(CFG_SITE_NAME)
        results_in_restricted_collections = intbitset()
        results_in_hidden_collections = intbitset()
        for coll in permitted_restricted_collections:
            if not get_coll_ancestors(coll): # hidden collection
                results_in_hidden_collections.union_update(records_that_can_be_displayed & get_collection_reclist(coll))
            else:
                results_in_restricted_collections.union_update(records_that_can_be_displayed & get_collection_reclist(coll))

        # in this way, we do not count twice, records that are both in Home collection and in a restricted collection
        total_results = len(results_in_Home.union(results_in_restricted_collections))

        if total_results > 0:
            # some hits found in Home and/or restricted collections, so propose this search:
            if of.startswith("h") and display_nearest_terms_box:
                url = websearch_templates.build_search_url(req.argd, cc=CFG_SITE_NAME, c=[])
                len_colls_to_display = len(colls_to_be_displayed)
                # trim the list of collections to first two, since it might get very large
                write_warning(_("No match found in collection %(x_collection)s. Other collections gave %(x_url_open)s%(x_nb_hits)d hits%(x_url_close)s.") %\
                              {'x_collection': '<em>' + \
                                    string.join([get_coll_i18nname(coll, ln, False) for coll in colls_to_be_displayed[:2]], ', ') + \
                                    (len_colls_to_display > 2 and ' et al' or '') + '</em>',
                               'x_url_open': '<a class="nearestterms" href="%s">' % (url),
                               'x_nb_hits': total_results,
                               'x_url_close': '</a>'}, req=req)
                # display the hole list of collections in a comment
                if len_colls_to_display > 2:
                    write_warning("<!--No match found in collection <em>%(x_collection)s</em>.-->" %\
                                  {'x_collection': string.join([get_coll_i18nname(coll, ln, False) for coll in colls_to_be_displayed], ', ')},
                                  req=req)
        else:
            # no hits found, either user is looking for a document and he/she has not rights
            # or user is looking for a hidden document:
            if of.startswith("h") and display_nearest_terms_box:
                if len(results_in_hidden_collections) > 0:
                    write_warning(_("No public collection matched your query. "
                                         "If you were looking for a hidden document, please type "
                                         "the correct URL for this record."), req=req)
                else:
                    write_warning(_("No public collection matched your query. "
                                         "If you were looking for a non-public document, please choose "
                                         "the desired restricted collection first."), req=req)

    if verbose and of.startswith("h"):
        t2 = os.times()[4]
        write_warning("Search stage 4: intersecting with collection universe gave %d hits." % results_nbhits, req=req)
        write_warning("Search stage 4: execution took %.2f seconds." % (t2 - t1), req=req)

    return results

def intersect_results_with_hitset(req, results, hitset, ap=0, aptext="", of="hb"):
    """Return intersection of search 'results' (a dict of hitsets
       with collection as key) with the 'hitset', i.e. apply
       'hitset' intersection to each collection within search
       'results'.

       If the final 'results' set is to be empty, and 'ap'
       (approximate pattern) is true, and then print the `warningtext'
       and return the original 'results' set unchanged.  If 'ap' is
       false, then return empty results set.
    """
    if ap:
        results_ap = copy.deepcopy(results)
    else:
        results_ap = {} # will return empty dict in case of no hits found
    nb_total = 0
    for coll in results.keys():
        results[coll].intersection_update(hitset)
        nb_total += len(results[coll])
    if nb_total == 0:
        if of.startswith("h"):
            write_warning(aptext, req=req)
        results = results_ap
    return results

def create_similarly_named_authors_link_box(author_name, ln=CFG_SITE_LANG):
    """Return a box similar to ``Not satisfied...'' one by proposing
       author searches for similar names.  Namely, take AUTHOR_NAME
       and the first initial of the firstame (after comma) and look
       into author index whether authors with e.g. middle names exist.
       Useful mainly for CERN Library that sometimes contains name
       forms like Ellis-N, Ellis-Nick, Ellis-Nicolas all denoting the
       same person.  The box isn't proposed if no similarly named
       authors are found to exist.
    """
    # return nothing if not configured:
    if CFG_WEBSEARCH_CREATE_SIMILARLY_NAMED_AUTHORS_LINK_BOX == 0:
        return ""
    # return empty box if there is no initial:
    if re.match(r'[^ ,]+, [^ ]', author_name) is None:
        return ""
    # firstly find name comma initial:
    author_name_to_search = re.sub(r'^([^ ,]+, +[^ ,]).*$', '\\1', author_name)

    # secondly search for similar name forms:
    similar_author_names = {}
    for name in author_name_to_search, strip_accents(author_name_to_search):
        for tag in get_field_tags("author"):
            # deduce into which bibxxx table we will search:
            digit1, digit2 = int(tag[0]), int(tag[1])
            bx = "bib%d%dx" % (digit1, digit2)
            bibx = "bibrec_bib%d%dx" % (digit1, digit2)
            if len(tag) != 6 or tag[-1:]=='%':
                # only the beginning of field 't' is defined, so add wildcard character:
                res = run_sql("""SELECT bx.value FROM %s AS bx
                                  WHERE bx.value LIKE %%s AND bx.tag LIKE %%s""" % bx,
                              (name + "%", tag + "%"))
            else:
                res = run_sql("""SELECT bx.value FROM %s AS bx
                                  WHERE bx.value LIKE %%s AND bx.tag=%%s""" % bx,
                              (name + "%", tag))
            for row in res:
                similar_author_names[row[0]] = 1
    # remove the original name and sort the list:
    try:
        del similar_author_names[author_name]
    except KeyError:
        pass
    # thirdly print the box:
    out = ""
    if similar_author_names:
        out_authors = similar_author_names.keys()
        out_authors.sort()

        tmp_authors = []
        for out_author in out_authors:
            nbhits = get_nbhits_in_bibxxx(out_author, "author")
            if nbhits:
                tmp_authors.append((out_author, nbhits))
        out += websearch_templates.tmpl_similar_author_names(
                 authors=tmp_authors, ln=ln)

    return out

def create_nearest_terms_box(urlargd, p, f, t='w', n=5, ln=CFG_SITE_LANG, intro_text_p=True):
    """Return text box containing list of 'n' nearest terms above/below 'p'
       for the field 'f' for matching type 't' (words/phrases) in
       language 'ln'.
       Propose new searches according to `urlargs' with the new words.
       If `intro_text_p' is true, then display the introductory message,
       otherwise print only the nearest terms in the box content.
    """
    # load the right message language
    _ = gettext_set_language(ln)

    if not CFG_WEBSEARCH_DISPLAY_NEAREST_TERMS:
        return _("Your search did not match any records.  Please try again.")
    nearest_terms = []
    if not p: # sanity check
        p = "."
    if p.startswith('%') and p.endswith('%'):
        p = p[1:-1] # fix for partial phrase
    index_id = get_index_id_from_field(f)
    if f == 'fulltext':
        if CFG_SOLR_URL:
            return _("No match found, please enter different search terms.")
        else:
            # FIXME: workaround for not having native phrase index yet
            t = 'w'
    # special indexes:
    if f == 'refersto':
        return _("There are no records referring to %s.") % cgi.escape(p)
    if f == 'citedby':
        return _("There are no records cited by %s.") % cgi.escape(p)
    # look for nearest terms:
    if t == 'w':
        nearest_terms = get_nearest_terms_in_bibwords(p, f, n, n)
        if not nearest_terms:
            return _("No word index is available for %s.") % \
                   ('<em>' + cgi.escape(get_field_i18nname(get_field_name(f) or f, ln, False)) + '</em>')
    else:
        nearest_terms = []
        if index_id:
            nearest_terms = get_nearest_terms_in_idxphrase(p, index_id, n, n)
        if f == 'datecreated' or f == 'datemodified':
            nearest_terms = get_nearest_terms_in_bibrec(p, f, n, n)
        if not nearest_terms:
            nearest_terms = get_nearest_terms_in_bibxxx(p, f, n, n)
        if not nearest_terms:
            return _("No phrase index is available for %s.") % \
                   ('<em>' + cgi.escape(get_field_i18nname(get_field_name(f) or f, ln, False)) + '</em>')

    terminfo = []
    for term in nearest_terms:
        if t == 'w':
            hits = get_nbhits_in_bibwords(term, f)
        else:
            if index_id:
                hits = get_nbhits_in_idxphrases(term, f)
            elif f == 'datecreated' or f == 'datemodified':
                hits = get_nbhits_in_bibrec(term, f)
            else:
                hits = get_nbhits_in_bibxxx(term, f)

        argd = {}
        argd.update(urlargd)

        # check which fields contained the requested parameter, and replace it.
        for (px, fx) in ('p', 'f'), ('p1', 'f1'), ('p2', 'f2'), ('p3', 'f3'):
            if px in argd:
                argd_px = argd[px]
                if t == 'w':
                    # p was stripped of accents, to do the same:
                    argd_px = strip_accents(argd_px)
                #argd[px] = string.replace(argd_px, p, term, 1)
                #we need something similar, but case insensitive
                pattern_index = string.find(argd_px.lower(), p.lower())
                if pattern_index > -1:
                    argd[px] = argd_px[:pattern_index] + term + argd_px[pattern_index+len(p):]
                    break
                #this is doing exactly the same as:
                #argd[px] = re.sub('(?i)' + re.escape(p), term, argd_px, 1)
                #but is ~4x faster (2us vs. 8.25us)
        terminfo.append((term, hits, argd))

    intro = ""
    if intro_text_p: # add full leading introductory text
        if f:
            intro = _("Search term %(x_term)s inside index %(x_index)s did not match any record. Nearest terms in any collection are:") % \
                     {'x_term': "<em>" + cgi.escape(p.startswith("%") and p.endswith("%") and p[1:-1] or p) + "</em>",
                      'x_index': "<em>" + cgi.escape(get_field_i18nname(get_field_name(f) or f, ln, False)) + "</em>"}
        else:
            intro = _("Search term %s did not match any record. Nearest terms in any collection are:") % \
                     ("<em>" + cgi.escape(p.startswith("%") and p.endswith("%") and p[1:-1] or p) + "</em>")

    return websearch_templates.tmpl_nearest_term_box(p=p, ln=ln, f=f, terminfo=terminfo,
                                                     intro=intro)

def get_nearest_terms_in_bibwords(p, f, n_below, n_above):
    """Return list of +n -n nearest terms to word `p' in index for field `f'."""
    nearest_words = [] # will hold the (sorted) list of nearest words to return
    # deduce into which bibwordsX table we will search:
    bibwordsX = "idxWORD%02dF" % get_index_id_from_field("anyfield")
    if f:
        index_id = get_index_id_from_field(f)
        if index_id:
            bibwordsX = "idxWORD%02dF" % index_id
        else:
            return nearest_words
    # firstly try to get `n' closest words above `p':
    res = run_sql("SELECT term FROM %s WHERE term<%%s ORDER BY term DESC LIMIT %%s" % bibwordsX,
                  (p, n_above))
    for row in res:
        nearest_words.append(row[0])
    nearest_words.reverse()
    # secondly insert given word `p':
    nearest_words.append(p)
    # finally try to get `n' closest words below `p':
    res = run_sql("SELECT term FROM %s WHERE term>%%s ORDER BY term ASC LIMIT %%s" % bibwordsX,
                  (p, n_below))
    for row in res:
        nearest_words.append(row[0])
    return nearest_words

def get_nearest_terms_in_idxphrase(p, index_id, n_below, n_above):
    """Browse (-n_above, +n_below) closest bibliographic phrases
       for the given pattern p in the given field idxPHRASE table,
       regardless of collection.
       Return list of [phrase1, phrase2, ... , phrase_n]."""
    if CFG_INSPIRE_SITE and index_id in (3, 15): # FIXME: workaround due to new fuzzy index
        return [p,]
    idxphraseX = "idxPHRASE%02dF" % index_id
    res_above = run_sql("SELECT term FROM %s WHERE term<%%s ORDER BY term DESC LIMIT %%s" % idxphraseX, (p, n_above))
    res_above = map(lambda x: x[0], res_above)
    res_above.reverse()

    res_below = run_sql("SELECT term FROM %s WHERE term>=%%s ORDER BY term ASC LIMIT %%s" % idxphraseX, (p, n_below))
    res_below = map(lambda x: x[0], res_below)

    return res_above + res_below

def get_nearest_terms_in_idxphrase_with_collection(p, index_id, n_below, n_above, collection):
    """Browse (-n_above, +n_below) closest bibliographic phrases
       for the given pattern p in the given field idxPHRASE table,
       considering the collection (intbitset).
       Return list of [(phrase1, hitset), (phrase2, hitset), ... , (phrase_n, hitset)]."""
    idxphraseX = "idxPHRASE%02dF" % index_id
    res_above = run_sql("SELECT term,hitlist FROM %s WHERE term<%%s ORDER BY term DESC LIMIT %%s" % idxphraseX, (p, n_above * 3))
    res_above = [(term, intbitset(hitlist) & collection) for term, hitlist in res_above]
    res_above = [(term, len(hitlist)) for term, hitlist in res_above if hitlist]

    res_below = run_sql("SELECT term,hitlist FROM %s WHERE term>=%%s ORDER BY term ASC LIMIT %%s" % idxphraseX, (p, n_below * 3))
    res_below = [(term, intbitset(hitlist) & collection) for term, hitlist in res_below]
    res_below = [(term, len(hitlist)) for term, hitlist in res_below if hitlist]

    res_above.reverse()
    return res_above[-n_above:] + res_below[:n_below]


def get_nearest_terms_in_bibxxx(p, f, n_below, n_above):
    """Browse (-n_above, +n_below) closest bibliographic phrases
       for the given pattern p in the given field f, regardless
       of collection.
       Return list of [phrase1, phrase2, ... , phrase_n]."""
    ## determine browse field:
    if not f and string.find(p, ":") > 0: # does 'p' contain ':'?
        f, p = string.split(p, ":", 1)

    # FIXME: quick hack for the journal index
    if f == 'journal':
        return get_nearest_terms_in_bibwords(p, f, n_below, n_above)

    ## We are going to take max(n_below, n_above) as the number of
    ## values to ferch from bibXXx.  This is needed to work around
    ## MySQL UTF-8 sorting troubles in 4.0.x.  Proper solution is to
    ## use MySQL 4.1.x or our own idxPHRASE in the future.

    index_id = get_index_id_from_field(f)
    if index_id:
        return get_nearest_terms_in_idxphrase(p, index_id, n_below, n_above)

    n_fetch = 2*max(n_below, n_above)
    ## construct 'tl' which defines the tag list (MARC tags) to search in:
    tl = []
    if str(f[0]).isdigit() and str(f[1]).isdigit():
        tl.append(f) # 'f' seems to be okay as it starts by two digits
    else:
        # deduce desired MARC tags on the basis of chosen 'f'
        tl = get_field_tags(f)
    ## start browsing to fetch list of hits:
    browsed_phrases = {} # will hold {phrase1: 1, phrase2: 1, ..., phraseN: 1} dict of browsed phrases (to make them unique)
    # always add self to the results set:
    browsed_phrases[p.startswith("%") and p.endswith("%") and p[1:-1] or p] = 1
    for t in tl:
        # deduce into which bibxxx table we will search:
        digit1, digit2 = int(t[0]), int(t[1])
        bx = "bib%d%dx" % (digit1, digit2)
        bibx = "bibrec_bib%d%dx" % (digit1, digit2)
        # firstly try to get `n' closest phrases above `p':
        if len(t) != 6 or t[-1:]=='%': # only the beginning of field 't' is defined, so add wildcard character:
            res = run_sql("""SELECT bx.value FROM %s AS bx
                              WHERE bx.value<%%s AND bx.tag LIKE %%s
                              ORDER BY bx.value DESC LIMIT %%s""" % bx,
                          (p, t + "%", n_fetch))
        else:
            res = run_sql("""SELECT bx.value FROM %s AS bx
                              WHERE bx.value<%%s AND bx.tag=%%s
                              ORDER BY bx.value DESC LIMIT %%s""" % bx,
                          (p, t, n_fetch))
        for row in res:
            browsed_phrases[row[0]] = 1
        # secondly try to get `n' closest phrases equal to or below `p':
        if len(t) != 6 or t[-1:]=='%': # only the beginning of field 't' is defined, so add wildcard character:
            res = run_sql("""SELECT bx.value FROM %s AS bx
                              WHERE bx.value>=%%s AND bx.tag LIKE %%s
                              ORDER BY bx.value ASC LIMIT %%s""" % bx,
                          (p, t + "%", n_fetch))
        else:
            res = run_sql("""SELECT bx.value FROM %s AS bx
                              WHERE bx.value>=%%s AND bx.tag=%%s
                              ORDER BY bx.value ASC LIMIT %%s""" % bx,
                          (p, t, n_fetch))
        for row in res:
            browsed_phrases[row[0]] = 1
    # select first n words only: (this is needed as we were searching
    # in many different tables and so aren't sure we have more than n
    # words right; this of course won't be needed when we shall have
    # one ACC table only for given field):
    phrases_out = browsed_phrases.keys()
    phrases_out.sort(lambda x, y: cmp(string.lower(strip_accents(x)),
                                      string.lower(strip_accents(y))))
    # find position of self:
    try:
        idx_p = phrases_out.index(p)
    except:
        idx_p = len(phrases_out)/2
    # return n_above and n_below:
    return phrases_out[max(0, idx_p-n_above):idx_p+n_below]

def get_nearest_terms_in_bibrec(p, f, n_below, n_above):
    """Return list of nearest terms and counts from bibrec table.
    p is usually a date, and f either datecreated or datemodified.

    Note: below/above count is very approximative, not really respected.
    """
    col = 'creation_date'
    if f == 'datemodified':
        col = 'modification_date'
    res_above = run_sql("""SELECT DATE_FORMAT(%s,'%%%%Y-%%%%m-%%%%d %%%%H:%%%%i:%%%%s')
                             FROM bibrec WHERE %s < %%s
                            ORDER BY %s DESC LIMIT %%s""" % (col, col, col),
                        (p, n_above))
    res_below = run_sql("""SELECT DATE_FORMAT(%s,'%%%%Y-%%%%m-%%%%d %%%%H:%%%%i:%%%%s')
                             FROM bibrec WHERE %s > %%s
                            ORDER BY %s ASC LIMIT %%s""" % (col, col, col),
                        (p, n_below))
    out = set([])
    for row in res_above:
        out.add(row[0])
    for row in res_below:
        out.add(row[0])
    out_list = list(out)
    out_list.sort()
    return list(out_list)

def get_nbhits_in_bibrec(term, f):
    """Return number of hits in bibrec table.  term is usually a date,
    and f is either 'datecreated' or 'datemodified'."""
    col = 'creation_date'
    if f == 'datemodified':
        col = 'modification_date'
    res = run_sql("SELECT COUNT(*) FROM bibrec WHERE %s LIKE %%s" % (col,),
                  (term + '%',))
    return res[0][0]

def get_nbhits_in_bibwords(word, f):
    """Return number of hits for word 'word' inside words index for field 'f'."""
    out = 0
    # deduce into which bibwordsX table we will search:
    bibwordsX = "idxWORD%02dF" % get_index_id_from_field("anyfield")
    if f:
        index_id = get_index_id_from_field(f)
        if index_id:
            bibwordsX = "idxWORD%02dF" % index_id
        else:
            return 0
    if word:
        res = run_sql("SELECT hitlist FROM %s WHERE term=%%s" % bibwordsX,
                      (word,))
        for hitlist in res:
            out += len(intbitset(hitlist[0]))
    return out

def get_nbhits_in_idxphrases(word, f):
    """Return number of hits for word 'word' inside phrase index for field 'f'."""
    out = 0
    # deduce into which bibwordsX table we will search:
    idxphraseX = "idxPHRASE%02dF" % get_index_id_from_field("anyfield")
    if f:
        index_id = get_index_id_from_field(f)
        if index_id:
            idxphraseX = "idxPHRASE%02dF" % index_id
        else:
            return 0
    if word:
        res = run_sql("SELECT hitlist FROM %s WHERE term=%%s" % idxphraseX,
                      (word,))
        for hitlist in res:
            out += len(intbitset(hitlist[0]))
    return out

def get_nbhits_in_bibxxx(p, f):
    """Return number of hits for word 'word' inside words index for field 'f'."""
    ## determine browse field:
    if not f and string.find(p, ":") > 0: # does 'p' contain ':'?
        f, p = string.split(p, ":", 1)

    # FIXME: quick hack for the journal index
    if f == 'journal':
        return get_nbhits_in_bibwords(p, f)

    ## construct 'tl' which defines the tag list (MARC tags) to search in:
    tl = []
    if str(f[0]).isdigit() and str(f[1]).isdigit():
        tl.append(f) # 'f' seems to be okay as it starts by two digits
    else:
        # deduce desired MARC tags on the basis of chosen 'f'
        tl = get_field_tags(f)
    # start searching:
    recIDs = {} # will hold dict of {recID1: 1, recID2: 1, ..., }  (unique recIDs, therefore)
    for t in tl:
        # deduce into which bibxxx table we will search:
        digit1, digit2 = int(t[0]), int(t[1])
        bx = "bib%d%dx" % (digit1, digit2)
        bibx = "bibrec_bib%d%dx" % (digit1, digit2)
        if len(t) != 6 or t[-1:]=='%': # only the beginning of field 't' is defined, so add wildcard character:
            res = run_sql("""SELECT bibx.id_bibrec FROM %s AS bibx, %s AS bx
                              WHERE bx.value=%%s AND bx.tag LIKE %%s
                                AND bibx.id_bibxxx=bx.id""" % (bibx, bx),
                          (p, t + "%"))
        else:
            res = run_sql("""SELECT bibx.id_bibrec FROM %s AS bibx, %s AS bx
                              WHERE bx.value=%%s AND bx.tag=%%s
                                AND bibx.id_bibxxx=bx.id""" % (bibx, bx),
                          (p, t))
        for row in res:
            recIDs[row[0]] = 1
    return len(recIDs)

def get_mysql_recid_from_aleph_sysno(sysno):
    """Returns DB's recID for ALEPH sysno passed in the argument (e.g. "002379334CER").
       Returns None in case of failure."""
    out = None
    res = run_sql("""SELECT bb.id_bibrec FROM bibrec_bib97x AS bb, bib97x AS b
                      WHERE b.value=%s AND b.tag='970__a' AND bb.id_bibxxx=b.id""",
                  (sysno,))
    if res:
        out = res[0][0]
    return out

def guess_primary_collection_of_a_record(recID):
    """Return primary collection name a record recid belongs to, by
       testing 980 identifier.
       May lead to bad guesses when a collection is defined dynamically
       via dbquery.
       In that case, return 'CFG_SITE_NAME'."""
    out = CFG_SITE_NAME
    dbcollids = get_fieldvalues(recID, "980__a")
    for dbcollid in dbcollids:
        variants = ("collection:" + dbcollid,
                    'collection:"' + dbcollid + '"',
                    "980__a:" + dbcollid,
                    '980__a:"' + dbcollid + '"',
                    '980:' + dbcollid ,
                    '980:"' + dbcollid + '"')
        res = run_sql("SELECT name FROM collection WHERE dbquery IN (%s,%s,%s,%s,%s,%s)", variants)
        if res:
            out = res[0][0]
            break
    if CFG_CERN_SITE:
        # dirty hack for ATLAS collections at CERN:
        if out in ('ATLAS Communications', 'ATLAS Internal Notes'):
            for alternative_collection in ('ATLAS Communications Physics',
                                           'ATLAS Communications General',
                                           'ATLAS Internal Notes Physics',
                                           'ATLAS Internal Notes General',):
                if recID in get_collection_reclist(alternative_collection):
                    return alternative_collection

        # dirty hack for FP
        FP_collections = {'DO': ['Current Price Enquiries', 'Archived Price Enquiries'],
                          'IT': ['Current Invitation for Tenders', 'Archived Invitation for Tenders'],
                          'MS': ['Current Market Surveys', 'Archived Market Surveys']}
        fp_coll_ids = [coll for coll in dbcollids if coll in FP_collections]
        for coll in fp_coll_ids:
            for coll_name in FP_collections[coll]:
                if recID in get_collection_reclist(coll_name):
                    return coll_name

    return out

_re_collection_url = re.compile('/collection/(.+)')
def guess_collection_of_a_record(recID, referer=None, recreate_cache_if_needed=True):
    """Return collection name a record recid belongs to, by first testing
       the referer URL if provided and otherwise returning the
       primary collection."""
    if referer:
        dummy, hostname, path, dummy, query, dummy = urlparse.urlparse(referer)
        #requests can come from different invenio installations, with different collections
        if CFG_SITE_URL.find(hostname) < 0:
            return guess_primary_collection_of_a_record(recID)
        g = _re_collection_url.match(path)
        if g:
            name = urllib.unquote_plus(g.group(1))
            #check if this collection actually exist (also normalize the name if case-insensitive)
            name = get_coll_normalised_name(name)
            if name and recID in get_collection_reclist(name):
                return name
        elif path.startswith('/search'):
            if recreate_cache_if_needed:
                collection_reclist_cache.recreate_cache_if_needed()
            query = cgi.parse_qs(query)
            for name in query.get('cc', []) + query.get('c', []):
                name = get_coll_normalised_name(name)
                if name and recID in get_collection_reclist(name, recreate_cache_if_needed=False):
                    return name
    return guess_primary_collection_of_a_record(recID)

def is_record_in_any_collection(recID, recreate_cache_if_needed=True):
    """Return True if the record belongs to at least one collection. This is a
    good, although not perfect, indicator to guess if webcoll has already run
    after this record has been entered into the system.
    """
    if recreate_cache_if_needed:
        collection_reclist_cache.recreate_cache_if_needed()
    for name in collection_reclist_cache.cache.keys():
        if recID in get_collection_reclist(name, recreate_cache_if_needed=False):
            return True
    return False

def get_all_collections_of_a_record(recID, recreate_cache_if_needed=True):
    """Return all the collection names a record belongs to.
    Note this function is O(n_collections)."""
    ret = []
    if recreate_cache_if_needed:
        collection_reclist_cache.recreate_cache_if_needed()
    for name in collection_reclist_cache.cache.keys():
        if recID in get_collection_reclist(name, recreate_cache_if_needed=False):
            ret.append(name)
    return ret

def get_tag_name(tag_value, prolog="", epilog=""):
    """Return tag name from the known tag value, by looking up the 'tag' table.
       Return empty string in case of failure.
       Example: input='100__%', output=first author'."""
    out = ""
    res = run_sql("SELECT name FROM tag WHERE value=%s", (tag_value,))
    if res:
        out = prolog + res[0][0] + epilog
    return out

def get_fieldcodes():
    """Returns a list of field codes that may have been passed as 'search options' in URL.
       Example: output=['subject','division']."""
    out = []
    res = run_sql("SELECT DISTINCT(code) FROM field")
    for row in res:
        out.append(row[0])
    return out

def get_field_name(code):
    """Return the corresponding field_name given the field code.
    e.g. reportnumber -> report number."""
    res = run_sql("SELECT name FROM field WHERE code=%s", (code, ))
    if res:
        return res[0][0]
    else:
        return ""

def get_field_tags(field):
    """Returns a list of MARC tags for the field code 'field'.
       Returns empty list in case of error.
       Example: field='author', output=['100__%','700__%']."""
    out = []
    query = """SELECT t.value FROM tag AS t, field_tag AS ft, field AS f
                WHERE f.code=%s AND ft.id_field=f.id AND t.id=ft.id_tag
                ORDER BY ft.score DESC"""
    res = run_sql(query, (field, ))
    for val in res:
        out.append(val[0])
    return out

def get_fieldvalues_alephseq_like(recID, tags_in, can_see_hidden=False):
    """Return buffer of ALEPH sequential-like textual format with fields found
       in the list TAGS_IN for record RECID.

       If can_see_hidden is True, just print everything.  Otherwise hide fields
       from CFG_BIBFORMAT_HIDDEN_TAGS.
    """

    out = ""
    if type(tags_in) is not list:
        tags_in = [tags_in,]
    if len(tags_in) == 1 and len(tags_in[0]) == 6:
        ## case A: one concrete subfield asked, so print its value if found
        ##         (use with care: can mislead if field has multiple occurrences)
        out += string.join(get_fieldvalues(recID, tags_in[0]),"\n")
    else:
        ## case B: print our "text MARC" format; works safely all the time
        # find out which tags to output:
        dict_of_tags_out = {}
        if not tags_in:
            for i in range(0, 10):
                for j in range(0, 10):
                    dict_of_tags_out["%d%d%%" % (i, j)] = 1
        else:
            for tag in tags_in:
                if len(tag) == 0:
                    for i in range(0, 10):
                        for j in range(0, 10):
                            dict_of_tags_out["%d%d%%" % (i, j)] = 1
                elif len(tag) == 1:
                    for j in range(0, 10):
                        dict_of_tags_out["%s%d%%" % (tag, j)] = 1
                elif len(tag) < 5:
                    dict_of_tags_out["%s%%" % tag] = 1
                elif tag >= 6:
                    dict_of_tags_out[tag[0:5]] = 1
        tags_out = dict_of_tags_out.keys()
        tags_out.sort()
        # search all bibXXx tables as needed:
        for tag in tags_out:
            digits = tag[0:2]
            try:
                intdigits = int(digits)
                if intdigits < 0 or intdigits > 99:
                    raise ValueError
            except ValueError:
                # invalid tag value asked for
                continue
            if tag.startswith("001") or tag.startswith("00%"):
                if out:
                    out += "\n"
                out += "%09d %s %d" % (recID, "001__", recID)
            bx = "bib%sx" % digits
            bibx = "bibrec_bib%sx" % digits
            query = "SELECT b.tag,b.value,bb.field_number FROM %s AS b, %s AS bb "\
                    "WHERE bb.id_bibrec=%%s AND b.id=bb.id_bibxxx AND b.tag LIKE %%s"\
                    "ORDER BY bb.field_number, b.tag ASC" % (bx, bibx)
            res = run_sql(query, (recID, str(tag)+'%'))
            # go through fields:
            field_number_old = -999
            field_old = ""
            for row in res:
                field, value, field_number = row[0], row[1], row[2]
                ind1, ind2 = field[3], field[4]
                printme = True
                #check the stuff in hiddenfields
                if not can_see_hidden:
                    for htag in CFG_BIBFORMAT_HIDDEN_TAGS:
                        ltag = len(htag)
                        samelenfield = field[0:ltag]
                        if samelenfield == htag:
                            printme = False
                if ind1 == "_":
                    ind1 = ""
                if ind2 == "_":
                    ind2 = ""
                # print field tag
                if printme:
                    if field_number != field_number_old or field[:-1] != field_old[:-1]:
                        if out:
                            out += "\n"
                        out += "%09d %s " % (recID, field[:5])
                        field_number_old = field_number
                        field_old = field
                    # print subfield value
                    if field[0:2] == "00" and field[-1:] == "_":
                        out += value
                    else:
                        out += "$$%s%s" % (field[-1:], value)
    return out

def get_merged_recid(recID):
    """ Return the record ID of the record with
    which the given record has been merged.
    @param recID: deleted record recID
    @type recID: int
    @return: merged record recID
    @rtype: int or None
    """
    merged_recid = None
    for val in get_fieldvalues(recID, "970__d"):
        try:
            merged_recid = int(val)
            break
        except ValueError:
            pass
    return merged_recid

def record_exists(recID):
    """Return 1 if record RECID exists.
       Return 0 if it doesn't exist.
       Return -1 if it exists but is marked as deleted.
    """
    out = 0
    res = run_sql("SELECT id FROM bibrec WHERE id=%s", (recID,), 1)
    if res:
        try: # if recid is '123foo', mysql will return id=123, and we don't want that
            recID = int(recID)
        except ValueError:
            return 0
        # record exists; now check whether it isn't marked as deleted:
        dbcollids = get_fieldvalues(recID, "980__%")
        if ("DELETED" in dbcollids) or (CFG_CERN_SITE and "DUMMY" in dbcollids):
            out = -1 # exists, but marked as deleted
        else:
            out = 1 # exists fine
    return out

def record_empty(recID):
    """
    Is this record empty, e.g. has only 001, waiting for integration?

    @param recID: the record identifier.
    @type recID: int
    @return: 1 if the record is empty, 0 otherwise.
    @rtype: int
    """
    record = get_record(recID)
    if record is None or len(record) < 2:
        return 1
    else:
        return 0

def record_public_p(recID, recreate_cache_if_needed=True):
    """Return 1 if the record is public, i.e. if it can be found in the Home collection.
       Return 0 otherwise.
    """
    return recID in get_collection_reclist(CFG_SITE_NAME, recreate_cache_if_needed=recreate_cache_if_needed)

def get_creation_date(recID, fmt="%Y-%m-%d"):
    "Returns the creation date of the record 'recID'."
    out = ""
    res = run_sql("SELECT DATE_FORMAT(creation_date,%s) FROM bibrec WHERE id=%s", (fmt, recID), 1)
    if res:
        out = res[0][0]
    return out

def get_modification_date(recID, fmt="%Y-%m-%d"):
    "Returns the date of last modification for the record 'recID'."
    out = ""
    res = run_sql("SELECT DATE_FORMAT(modification_date,%s) FROM bibrec WHERE id=%s", (fmt, recID), 1)
    if res:
        out = res[0][0]
    return out

def print_search_info(p, f, sf, so, sp, rm, of, ot, collection=CFG_SITE_NAME, nb_found=-1, jrec=1, rg=CFG_WEBSEARCH_DEF_RECORDS_IN_GROUPS,
                      aas=0, ln=CFG_SITE_LANG, p1="", p2="", p3="", f1="", f2="", f3="", m1="", m2="", m3="", op1="", op2="",
                      sc=1, pl_in_url="",
                      d1y=0, d1m=0, d1d=0, d2y=0, d2m=0, d2d=0, dt="",
                      cpu_time=-1, middle_only=0, em=""):
    """Prints stripe with the information on 'collection' and 'nb_found' results and CPU time.
       Also, prints navigation links (beg/next/prev/end) inside the results set.
       If middle_only is set to 1, it will only print the middle box information (beg/netx/prev/end/etc) links.
       This is suitable for displaying navigation links at the bottom of the search results page."""

    if em != '' and EM_REPOSITORY["search_info"] not in em:
        return ""
    # sanity check:
    if jrec < 1:
        jrec = 1
    if jrec > nb_found:
        jrec = max(nb_found-rg+1, 1)

    return websearch_templates.tmpl_print_search_info(
             ln = ln,
             collection = collection,
             aas = aas,
             collection_name = get_coll_i18nname(collection, ln, False),
             collection_id = get_colID(collection),
             middle_only = middle_only,
             rg = rg,
             nb_found = nb_found,
             sf = sf,
             so = so,
             rm = rm,
             of = of,
             ot = ot,
             p = p,
             f = f,
             p1 = p1,
             p2 = p2,
             p3 = p3,
             f1 = f1,
             f2 = f2,
             f3 = f3,
             m1 = m1,
             m2 = m2,
             m3 = m3,
             op1 = op1,
             op2 = op2,
             pl_in_url = pl_in_url,
             d1y = d1y,
             d1m = d1m,
             d1d = d1d,
             d2y = d2y,
             d2m = d2m,
             d2d = d2d,
             dt = dt,
             jrec = jrec,
             sc = sc,
             sp = sp,
             all_fieldcodes = get_fieldcodes(),
             cpu_time = cpu_time,
           )

def print_hosted_search_info(p, f, sf, so, sp, rm, of, ot, collection=CFG_SITE_NAME, nb_found=-1, jrec=1, rg=CFG_WEBSEARCH_DEF_RECORDS_IN_GROUPS,
                      aas=0, ln=CFG_SITE_LANG, p1="", p2="", p3="", f1="", f2="", f3="", m1="", m2="", m3="", op1="", op2="",
                      sc=1, pl_in_url="",
                      d1y=0, d1m=0, d1d=0, d2y=0, d2m=0, d2d=0, dt="",
                      cpu_time=-1, middle_only=0, em=""):
    """Prints stripe with the information on 'collection' and 'nb_found' results and CPU time.
       Also, prints navigation links (beg/next/prev/end) inside the results set.
       If middle_only is set to 1, it will only print the middle box information (beg/netx/prev/end/etc) links.
       This is suitable for displaying navigation links at the bottom of the search results page."""

    if em != '' and EM_REPOSITORY["search_info"] not in em:
        return ""

    # sanity check:
    if jrec < 1:
        jrec = 1
    if jrec > nb_found:
        jrec = max(nb_found-rg+1, 1)

    return websearch_templates.tmpl_print_hosted_search_info(
             ln = ln,
             collection = collection,
             aas = aas,
             collection_name = get_coll_i18nname(collection, ln, False),
             collection_id = get_colID(collection),
             middle_only = middle_only,
             rg = rg,
             nb_found = nb_found,
             sf = sf,
             so = so,
             rm = rm,
             of = of,
             ot = ot,
             p = p,
             f = f,
             p1 = p1,
             p2 = p2,
             p3 = p3,
             f1 = f1,
             f2 = f2,
             f3 = f3,
             m1 = m1,
             m2 = m2,
             m3 = m3,
             op1 = op1,
             op2 = op2,
             pl_in_url = pl_in_url,
             d1y = d1y,
             d1m = d1m,
             d1d = d1d,
             d2y = d2y,
             d2m = d2m,
             d2d = d2d,
             dt = dt,
             jrec = jrec,
             sc = sc,
             sp = sp,
             all_fieldcodes = get_fieldcodes(),
             cpu_time = cpu_time,
           )

def print_results_overview(colls, results_final_nb_total, results_final_nb, cpu_time, ln=CFG_SITE_LANG, ec=[], hosted_colls_potential_results_p=False, em=""):
    """Prints results overview box with links to particular collections below."""

    if em != "" and EM_REPOSITORY["overview"] not in em:
        return ""
    new_colls = []
    for coll in colls:
        new_colls.append({
                          'id': get_colID(coll),
                          'code': coll,
                          'name': get_coll_i18nname(coll, ln, False),
                         })

    return websearch_templates.tmpl_print_results_overview(
             ln = ln,
             results_final_nb_total = results_final_nb_total,
             results_final_nb = results_final_nb,
             cpu_time = cpu_time,
             colls = new_colls,
             ec = ec,
             hosted_colls_potential_results_p = hosted_colls_potential_results_p,
           )

def print_hosted_results(url_and_engine, ln=CFG_SITE_LANG, of=None, req=None, no_records_found=False, search_timed_out=False, limit=CFG_EXTERNAL_COLLECTION_MAXRESULTS, em = ""):
    """Prints the full results of a hosted collection"""

    if of.startswith("h"):
        if no_records_found:
            return "<br />No results found."
        if search_timed_out:
            return "<br />The search engine did not respond in time."

    return websearch_templates.tmpl_print_hosted_results(
        url_and_engine=url_and_engine,
        ln=ln,
        of=of,
        req=req,
        limit=limit,
        display_body = em == "" or EM_REPOSITORY["body"] in em,
        display_add_to_basket = em == "" or EM_REPOSITORY["basket"] in em)

class BibSortDataCacher(DataCacher):
    """
    Cache holding all structures created by bibsort
    (   _data, data_dict).
    """
    def __init__(self, method_name):
        self.method_name = method_name
        self.method_id = 0
        try:
            res = run_sql("""SELECT id from bsrMETHOD where name = %s""", (self.method_name,))
        except:
            self.method_id = 0
        if res and res[0]:
            self.method_id = res[0][0]
        else:
            self.method_id = 0

        def cache_filler():
            method_id = self.method_id
            alldicts = {}
            if self.method_id == 0:
                return {}
            try:
                res_data = run_sql("""SELECT data_dict_ordered from bsrMETHODDATA \
                                   where id_bsrMETHOD = %s""", (method_id,))
                res_buckets = run_sql("""SELECT bucket_no, bucket_data from bsrMETHODDATABUCKET\
                                      where id_bsrMETHOD = %s""", (method_id,))
            except Exception:
                # database problems, return empty cache
                return {}
            try:
                data_dict_ordered = deserialize_via_marshal(res_data[0][0])
            except:
                data_dict_ordered = {}
            alldicts['data_dict_ordered'] = data_dict_ordered # recid: weight
            if not res_buckets:
                alldicts['bucket_data'] = {}
                return alldicts

            for row in res_buckets:
                bucket_no = row[0]
                try:
                    bucket_data = intbitset(row[1])
                except:
                    bucket_data = intbitset([])
                alldicts.setdefault('bucket_data', {})[bucket_no] = bucket_data

            return alldicts

        def timestamp_verifier():
            method_id = self.method_id
            res = run_sql("""SELECT last_updated from bsrMETHODDATA where id_bsrMETHOD = %s""", (method_id,))
            try:
                update_time_methoddata = str(res[0][0])
            except IndexError:
                update_time_methoddata = '1970-01-01 00:00:00'
            res = run_sql("""SELECT max(last_updated) from bsrMETHODDATABUCKET where id_bsrMETHOD = %s""", (method_id,))
            try:
                update_time_buckets = str(res[0][0])
            except IndexError:
                update_time_buckets = '1970-01-01 00:00:00'
            return max(update_time_methoddata, update_time_buckets)

        DataCacher.__init__(self, cache_filler, timestamp_verifier)

def get_sorting_methods():
    if not CFG_BIBSORT_BUCKETS: # we do not want to use buckets
        return {}
    try: # make sure the method has some data
        res = run_sql("""SELECT m.name, m.definition FROM bsrMETHOD m, bsrMETHODDATA md WHERE m.id = md.id_bsrMETHOD""")
    except:
        return {}
    return dict(res)

sorting_methods = get_sorting_methods()
cache_sorted_data = {}
for sorting_method in sorting_methods:
    try:
        cache_sorted_data[sorting_method].is_ok_p
    except Exception:
        cache_sorted_data[sorting_method] = BibSortDataCacher(sorting_method)


def get_tags_form_sort_fields(sort_fields):
    """Given a list of sort_fields, return the tags associated with it and
    also the name of the field that has no tags associated, to be able to
    display a message to the user."""
    tags = []
    if not sort_fields:
        return [], ''
    for sort_field in sort_fields:
        if sort_field and str(sort_field[0:2]).isdigit():
            # sort_field starts by two digits, so this is probably a MARC tag already
            tags.append(sort_field)
        else:
            # let us check the 'field' table
            field_tags = get_field_tags(sort_field)
            if field_tags:
                tags.extend(field_tags)
            else:
                return [], sort_field
    return tags, ''


def rank_records(req, rank_method_code, rank_limit_relevance, hitset_global, pattern=None, verbose=0, sort_order='d', of='hb', ln=CFG_SITE_LANG, rg=None, jrec=None, field=''):
    """Initial entry point for ranking records, acts like a dispatcher.
       (i) rank_method_code is in bsrMETHOD, bibsort buckets can be used;
       (ii)rank_method_code is not in bsrMETHOD, use bibrank;
    """

    if CFG_BIBSORT_BUCKETS and sorting_methods:
        for sort_method in sorting_methods:
            definition = sorting_methods[sort_method]
            if definition.startswith('RNK') and \
            definition.replace('RNK:','').strip().lower() == string.lower(rank_method_code):
                (solution_recs, solution_scores) = sort_records_bibsort(req, hitset_global, sort_method, '', sort_order, verbose, of, ln, rg, jrec, 'r')
                #return (solution_recs, solution_scores, '', '', '')
                comment = ''
                if verbose > 0:
                    comment = 'find_citations retlist %s' % [[solution_recs[i], solution_scores[i]] for i in range(len(solution_recs))]
                return (solution_recs, solution_scores, '(', ')', comment)
    return rank_records_bibrank(rank_method_code, rank_limit_relevance, hitset_global, pattern, verbose, field, rg, jrec)


def sort_records(req, recIDs, sort_field='', sort_order='d', sort_pattern='', verbose=0, of='hb', ln=CFG_SITE_LANG, rg=None, jrec=None):
    """Initial entry point for sorting records, acts like a dispatcher.
       (i) sort_field is in the bsrMETHOD, and thus, the BibSort has sorted the data for this field, so we can use the cache;
       (ii)sort_field is not in bsrMETHOD, and thus, the cache does not contain any information regarding this sorting method"""

    _ = gettext_set_language(ln)

    #we should return sorted records up to irec_max(exclusive)
    dummy, irec_max = get_interval_for_records_to_sort(len(recIDs), jrec, rg)
    #calculate the min index on the reverted list
    index_min = max(len(recIDs) - irec_max, 0) #just to be sure that the min index is not negative

    #bibsort does not handle sort_pattern for now, use bibxxx
    if sort_pattern:
        return sort_records_bibxxx(req, recIDs, None, sort_field, sort_order, sort_pattern, verbose, of, ln, rg, jrec)

    use_sorting_buckets = True

    if not CFG_BIBSORT_BUCKETS or not sorting_methods: #ignore the use of buckets, use old fashion sorting
        use_sorting_buckets = False

    if not sort_field:
        if use_sorting_buckets:
            return sort_records_bibsort(req, recIDs, 'latest first', sort_field, sort_order, verbose, of, ln, rg, jrec)
        else:
            return recIDs[index_min:]

    sort_fields = string.split(sort_field, ",")
    if len(sort_fields) == 1:
        # we have only one sorting_field, check if it is treated by BibSort
        for sort_method in sorting_methods:
            definition = sorting_methods[sort_method]
            if use_sorting_buckets and \
               ((definition.startswith('FIELD') and \
                definition.replace('FIELD:','').strip().lower() == string.lower(sort_fields[0])) or \
                sort_method == sort_fields[0]):
                #use BibSort
                return sort_records_bibsort(req, recIDs, sort_method, sort_field, sort_order, verbose, of, ln, rg, jrec)
    #deduce sorting MARC tag out of the 'sort_field' argument:
    tags, error_field = get_tags_form_sort_fields(sort_fields)
    if error_field:
        if use_sorting_buckets:
            return sort_records_bibsort(req, recIDs, 'latest first', sort_field, sort_order, verbose, of, ln, rg, jrec)
        else:
            if of.startswith('h'):
                write_warning(_("Sorry, %s does not seem to be a valid sort option. The records will not be sorted.") % cgi.escape(error_field), "Error", req=req)
            return recIDs[index_min:]
    if tags:
        for sort_method in sorting_methods:
            definition = sorting_methods[sort_method]
            if definition.startswith('MARC') \
                    and definition.replace('MARC:','').strip().split(',') == tags \
                    and use_sorting_buckets:
                #this list of tags have a designated method in BibSort, so use it
                return sort_records_bibsort(req, recIDs, sort_method, sort_field, sort_order, verbose, of, ln, rg, jrec)
        #we do not have this sort_field in BibSort tables -> do the old fashion sorting
        return sort_records_bibxxx(req, recIDs, tags, sort_field, sort_order, sort_pattern, verbose, of, ln, rg, jrec)

    return recIDs[index_min:]


def sort_records_bibsort(req, recIDs, sort_method, sort_field='', sort_order='d', verbose=0, of='hb', ln=CFG_SITE_LANG, rg=None, jrec=None, sort_or_rank = 's'):
    """This function orders the recIDs list, based on a sorting method(sort_field) using the BibSortDataCacher for speed"""

    _ = gettext_set_language(ln)

    #sanity check
    if sort_method not in sorting_methods:
        if sort_or_rank == 'r':
            return rank_records_bibrank(sort_method, 0, recIDs, None, verbose)
        else:
            return sort_records_bibxxx(req, recIDs, None, sort_field, sort_order, '', verbose, of, ln, rg, jrec)
    if verbose >= 3 and of.startswith('h'):
        write_warning("Sorting (using BibSort cache) by method %s (definition %s)." \
                      % (cgi.escape(repr(sort_method)), cgi.escape(repr(sorting_methods[sort_method]))), req=req)
    #we should return sorted records up to irec_max(exclusive)
    dummy, irec_max = get_interval_for_records_to_sort(len(recIDs), jrec, rg)
    solution = intbitset([])
    input_recids = intbitset(recIDs)
    cache_sorted_data[sort_method].recreate_cache_if_needed()
    sort_cache = cache_sorted_data[sort_method].cache
    bucket_numbers = sort_cache['bucket_data'].keys()
    #check if all buckets have been constructed
    if len(bucket_numbers) != CFG_BIBSORT_BUCKETS:
        if verbose > 3 and of.startswith('h'):
            write_warning("Not all buckets have been constructed.. switching to old fashion sorting.", req=req)
        if sort_or_rank == 'r':
            return rank_records_bibrank(sort_method, 0, recIDs, None, verbose)
        else:
            return sort_records_bibxxx(req, recIDs, None, sort_field, sort_order, '', verbose, of, ln, rg, jrec)
    if sort_order == 'd':
        bucket_numbers.reverse()
    for bucket_no in bucket_numbers:
        solution.union_update(input_recids & sort_cache['bucket_data'][bucket_no])
        if len(solution) >= irec_max:
            break
    dict_solution = {}
    missing_records = []
    for recid in solution:
        try:
            dict_solution[recid] = sort_cache['data_dict_ordered'][recid]
        except KeyError:
            #recid is in buckets, but not in the bsrMETHODDATA,
            #maybe because the value has been deleted, but the change has not yet been propagated to the buckets
            missing_records.append(recid)
    #check if there are recids that are not in any bucket -> to be added at the end/top, ordered by insertion date
    if len(solution) < irec_max:
        #some records have not been yet inserted in the bibsort structures
        #or, some records have no value for the sort_method
        missing_records = sorted(missing_records + list(input_recids.difference(solution)))
    #the records need to be sorted in reverse order for the print record function
    #the return statement should be equivalent with the following statements
    #(these are clearer, but less efficient, since they revert the same list twice)
    #sorted_solution = (missing_records + sorted(dict_solution, key=dict_solution.__getitem__, reverse=sort_order=='d'))[:irec_max]
    #sorted_solution.reverse()
    #return sorted_solution
    if sort_method.strip().lower().startswith('latest') and sort_order == 'd':
        # if we want to sort the records on their insertion date, add the mission records at the top
        solution = sorted(dict_solution, key=dict_solution.__getitem__, reverse=sort_order=='a') + missing_records
    else:
        solution = missing_records + sorted(dict_solution, key=dict_solution.__getitem__, reverse=sort_order=='a')
    #calculate the min index on the reverted list
    index_min = max(len(solution) - irec_max, 0) #just to be sure that the min index is not negative
    #return all the records up to irec_max, but on the reverted list
    if sort_or_rank == 'r':
        # we need the recids, with values
        return (solution[index_min:], [dict_solution.get(record, 0) for record in solution[index_min:]])
    else:
        return solution[index_min:]


def sort_records_bibxxx(req, recIDs, tags, sort_field='', sort_order='d', sort_pattern='', verbose=0, of='hb', ln=CFG_SITE_LANG, rg=None, jrec=None):
    """OLD FASHION SORTING WITH NO CACHE, for sort fields that are not run in BibSort
       Sort records in 'recIDs' list according sort field 'sort_field' in order 'sort_order'.
       If more than one instance of 'sort_field' is found for a given record, try to choose that that is given by
       'sort pattern', for example "sort by report number that starts by CERN-PS".
       Note that 'sort_field' can be field code like 'author' or MARC tag like '100__a' directly."""

    _ = gettext_set_language(ln)

    #we should return sorted records up to irec_max(exclusive)
    dummy, irec_max = get_interval_for_records_to_sort(len(recIDs), jrec, rg)
    #calculate the min index on the reverted list
    index_min = max(len(recIDs) - irec_max, 0) #just to be sure that the min index is not negative

    ## check arguments:
    if not sort_field:
        return recIDs[index_min:]
    if len(recIDs) > CFG_WEBSEARCH_NB_RECORDS_TO_SORT:
        if of.startswith('h'):
            write_warning(_("Sorry, sorting is allowed on sets of up to %d records only. Using default sort order.") % CFG_WEBSEARCH_NB_RECORDS_TO_SORT, "Warning", req=req)
        return recIDs[index_min:]
    recIDs_dict = {}
    recIDs_out = []

    if not tags:
        # tags have not been camputed yet
        sort_fields = string.split(sort_field, ",")
        tags, error_field = get_tags_form_sort_fields(sort_fields)
        if error_field:
            if of.startswith('h'):
                write_warning(_("Sorry, %s does not seem to be a valid sort option. The records will not be sorted.") % cgi.escape(error_field), "Error", req=req)
            return recIDs[index_min:]
    if verbose >= 3 and of.startswith('h'):
        write_warning("Sorting by tags %s." % cgi.escape(repr(tags)), req=req)
        if sort_pattern:
            write_warning("Sorting preferentially by %s." % cgi.escape(sort_pattern), req=req)
     ## check if we have sorting tag defined:
    if tags:
        # fetch the necessary field values:
        for recID in recIDs:
            val = "" # will hold value for recID according to which sort
            vals = [] # will hold all values found in sorting tag for recID
            for tag in tags:
                if CFG_CERN_SITE and tag == '773__c':
                    # CERN hack: journal sorting
                    # 773__c contains page numbers, e.g. 3-13, and we want to sort by 3, and numerically:
                    vals.extend(["%050s" % x.split("-", 1)[0] for x in get_fieldvalues(recID, tag)])
                else:
                    vals.extend(get_fieldvalues(recID, tag))
            if sort_pattern:
                # try to pick that tag value that corresponds to sort pattern
                bingo = 0
                for v in vals:
                    if v.lower().startswith(sort_pattern.lower()): # bingo!
                        bingo = 1
                        val = v
                        break
                if not bingo: # sort_pattern not present, so add other vals after spaces
                    val = sort_pattern + "          " + string.join(vals)
            else:
                # no sort pattern defined, so join them all together
                val = string.join(vals)
            val = strip_accents(val.lower()) # sort values regardless of accents and case
            if recIDs_dict.has_key(val):
                recIDs_dict[val].append(recID)
            else:
                recIDs_dict[val] = [recID]
        # sort them:
        recIDs_dict_keys = recIDs_dict.keys()
        recIDs_dict_keys.sort()
        # now that keys are sorted, create output array:
        for k in recIDs_dict_keys:
            for s in recIDs_dict[k]:
                recIDs_out.append(s)
        # ascending or descending?
        if sort_order == 'a':
            recIDs_out.reverse()
        # okay, we are done
        # return only up to the maximum that we need to sort
        if len(recIDs_out) != len(recIDs):
            dummy, irec_max = get_interval_for_records_to_sort(len(recIDs_out), jrec, rg)
            index_min = max(len(recIDs_out) - irec_max, 0) #just to be sure that the min index is not negative
        return recIDs_out[index_min:]
    else:
        # good, no sort needed
        return recIDs[index_min:]

def get_interval_for_records_to_sort(nb_found, jrec=None, rg=None):
    """calculates in which interval should the sorted records be
    a value of 'rg=-9999' means to print all records: to be used with care."""

    if not jrec:
        jrec = 1

    if not rg:
        #return all
        return jrec-1, nb_found

    if rg == -9999: # print all records
        rg = nb_found
    else:
        rg = abs(rg)
    if jrec < 1: # sanity checks
        jrec = 1
    if jrec > nb_found:
        jrec = max(nb_found-rg+1, 1)

    # will sort records from irec_min to irec_max excluded
    irec_min = jrec - 1
    irec_max = irec_min + rg
    if irec_min < 0:
        irec_min = 0
    if irec_max > nb_found:
        irec_max = nb_found

    return irec_min, irec_max

def print_records(req, recIDs, jrec=1, rg=CFG_WEBSEARCH_DEF_RECORDS_IN_GROUPS, format='hb', ot='', ln=CFG_SITE_LANG,
                  relevances=[], relevances_prologue="(", relevances_epilogue="%%)",
                  decompress=zlib.decompress, search_pattern='', print_records_prologue_p=True,
                  print_records_epilogue_p=True, verbose=0, tab='', sf='', so='d', sp='',
                  rm='', em=''):

    """
    Prints list of records 'recIDs' formatted according to 'format' in
    groups of 'rg' starting from 'jrec'.

    Assumes that the input list 'recIDs' is sorted in reverse order,
    so it counts records from tail to head.

    A value of 'rg=-9999' means to print all records: to be used with care.

    Print also list of RELEVANCES for each record (if defined), in
    between RELEVANCE_PROLOGUE and RELEVANCE_EPILOGUE.

    Print prologue and/or epilogue specific to 'format' if
    'print_records_prologue_p' and/or print_records_epilogue_p' are
    True.

    'sf' is sort field and 'rm' is ranking method that are passed here
    only for proper linking purposes: e.g. when a certain ranking
    method or a certain sort field was selected, keep it selected in
    any dynamic search links that may be printed.
    """

    if em != "" and EM_REPOSITORY["body"] not in em:
        return
    # load the right message language
    _ = gettext_set_language(ln)

    # sanity checking:
    if req is None:
        return

    # get user_info (for formatting based on user)
    if isinstance(req, cStringIO.OutputType):
        user_info = {}
    else:
        user_info = collect_user_info(req)

    if len(recIDs):
        nb_found = len(recIDs)

        if rg == -9999: # print all records
            rg = nb_found
        else:
            rg = abs(rg)
        if jrec < 1: # sanity checks
            jrec = 1
        if jrec > nb_found:
            jrec = max(nb_found-rg+1, 1)

        # will print records from irec_max to irec_min excluded:
        irec_max = nb_found - jrec
        irec_min = nb_found - jrec - rg
        if irec_min < 0:
            irec_min = -1
        if irec_max >= nb_found:
            irec_max = nb_found - 1

        #req.write("%s:%d-%d" % (recIDs, irec_min, irec_max))

        if format.startswith('x'):

            # print header if needed
            if print_records_prologue_p:
                print_records_prologue(req, format)

            # print records
            recIDs_to_print = [recIDs[x] for x in range(irec_max, irec_min, -1)]

            format_records(recIDs_to_print,
                           format,
                           ln=ln,
                           search_pattern=search_pattern,
                           record_separator="\n",
                           user_info=user_info,
                           req=req)
            # print footer if needed
            if print_records_epilogue_p:
                print_records_epilogue(req, format)

        elif format.startswith('t') or str(format[0:3]).isdigit():
            # we are doing plain text output:
            for irec in range(irec_max, irec_min, -1):
                x = print_record(recIDs[irec], format, ot, ln, search_pattern=search_pattern,
                                 user_info=user_info, verbose=verbose, sf=sf, so=so, sp=sp, rm=rm)
                req.write(x)
                if x:
                    req.write('\n')
        elif format == 'excel':
            recIDs_to_print = [recIDs[x] for x in range(irec_max, irec_min, -1)]
            create_excel(recIDs=recIDs_to_print, req=req, ln=ln, ot=ot)
        else:
            # we are doing HTML output:
            if format == 'hp' or format.startswith("hb_") or format.startswith("hd_"):
                # portfolio and on-the-fly formats:
                for irec in range(irec_max, irec_min, -1):
                    req.write(print_record(recIDs[irec], format, ot, ln, search_pattern=search_pattern,
                                           user_info=user_info, verbose=verbose, sf=sf, so=so, sp=sp, rm=rm))
            elif format.startswith("hb"):
                # HTML brief format:
                display_add_to_basket = True
                if user_info:
                    if user_info['email'] == 'guest':
                        if CFG_ACCESS_CONTROL_LEVEL_ACCOUNTS > 4:
                            display_add_to_basket = False
                    else:
                        if not user_info['precached_usebaskets']:
                            display_add_to_basket = False
                if em != "" and EM_REPOSITORY["basket"] not in em:
                    display_add_to_basket = False
                req.write(websearch_templates.tmpl_record_format_htmlbrief_header(
                    ln = ln))
                for irec in range(irec_max, irec_min, -1):
                    row_number = jrec+irec_max-irec
                    recid = recIDs[irec]
                    if relevances and relevances[irec]:
                        relevance = relevances[irec]
                    else:
                        relevance = ''
                    record = print_record(recIDs[irec], format, ot, ln, search_pattern=search_pattern,
                                                  user_info=user_info, verbose=verbose, sf=sf, so=so, sp=sp, rm=rm)

                    req.write(websearch_templates.tmpl_record_format_htmlbrief_body(
                        ln = ln,
                        recid = recid,
                        row_number = row_number,
                        relevance = relevance,
                        record = record,
                        relevances_prologue = relevances_prologue,
                        relevances_epilogue = relevances_epilogue,
                        display_add_to_basket = display_add_to_basket
                        ))

                req.write(websearch_templates.tmpl_record_format_htmlbrief_footer(
                    ln = ln,
                    display_add_to_basket = display_add_to_basket))

            elif format.startswith("hd"):
                # HTML detailed format:
                for irec in range(irec_max, irec_min, -1):
                    if record_exists(recIDs[irec]) == -1:
                        write_warning(_("The record has been deleted."), req=req)
                        merged_recid = get_merged_recid(recIDs[irec])
                        if merged_recid:
                            write_warning(_("The record %d replaces it." % merged_recid), req=req)
                        continue
                    unordered_tabs = get_detailed_page_tabs(get_colID(guess_primary_collection_of_a_record(recIDs[irec])),
                                                            recIDs[irec], ln=ln)
                    ordered_tabs_id = [(tab_id, values['order']) for (tab_id, values) in unordered_tabs.iteritems()]
                    ordered_tabs_id.sort(lambda x, y: cmp(x[1], y[1]))

                    link_ln = ''

                    if ln != CFG_SITE_LANG:
                        link_ln = '?ln=%s' % ln

                    recid = recIDs[irec]
                    recid_to_display = recid  # Record ID used to build the URL.
                    if CFG_WEBSEARCH_USE_ALEPH_SYSNOS:
                        try:
                            recid_to_display = get_fieldvalues(recid,
                                    CFG_BIBUPLOAD_EXTERNAL_SYSNO_TAG)[0]
                        except IndexError:
                            # No external sysno is available, keep using
                            # internal recid.
                            pass

                    tabs = [(unordered_tabs[tab_id]['label'], \
                             '%s/%s/%s/%s%s' % (CFG_SITE_URL, CFG_SITE_RECORD, recid_to_display, tab_id, link_ln), \
                             tab_id == tab,
                             unordered_tabs[tab_id]['enabled']) \
                            for (tab_id, order) in ordered_tabs_id
                            if unordered_tabs[tab_id]['visible'] == True]

                    tabs_counts = get_detailed_page_tabs_counts(recid)
                    citedbynum = tabs_counts['Citations']
                    references = tabs_counts['References']
                    discussions = tabs_counts['Discussions']

                    # load content
                    if tab == 'usage':
                        req.write(webstyle_templates.detailed_record_container_top(recIDs[irec],
                                                     tabs,
                                                     ln,
                                                     citationnum=citedbynum,
                                                     referencenum=references,
                                                     discussionnum=discussions))
                        r = calculate_reading_similarity_list(recIDs[irec], "downloads")
                        downloadsimilarity = None
                        downloadhistory = None
                        #if r:
                        #    downloadsimilarity = r
                        if CFG_BIBRANK_SHOW_DOWNLOAD_GRAPHS:
                            downloadhistory = create_download_history_graph_and_box(recIDs[irec], ln)

                        r = calculate_reading_similarity_list(recIDs[irec], "pageviews")
                        viewsimilarity = None
                        if r: viewsimilarity = r
                        content = websearch_templates.tmpl_detailed_record_statistics(recIDs[irec],
                                                                                      ln,
                                                                                      downloadsimilarity=downloadsimilarity,
                                                                                      downloadhistory=downloadhistory,
                                                                                      viewsimilarity=viewsimilarity)
                        req.write(content)
                        req.write(webstyle_templates.detailed_record_container_bottom(recIDs[irec],
                                                                                      tabs,
                                                                                      ln))
                    elif tab == 'citations':
                        recid = recIDs[irec]
                        req.write(webstyle_templates.detailed_record_container_top(recid,
                                                     tabs,
                                                     ln,
                                                     citationnum=citedbynum,
                                                     referencenum=references,
                                                     discussionnum=discussions))
                        req.write(websearch_templates.tmpl_detailed_record_citations_prologue(recid, ln))

                        # Citing
                        citinglist = calculate_cited_by_list(recid)
                        req.write(websearch_templates.tmpl_detailed_record_citations_citing_list(recid,
                                                                                                 ln,
                                                                                                 citinglist,
                                                                                                 sf=sf,
                                                                                                 so=so,
                                                                                                 sp=sp,
                                                                                                 rm=rm))
                        # Self-cited
                        selfcited = get_self_cited_by(recid)
                        req.write(websearch_templates.tmpl_detailed_record_citations_self_cited(recid,
                                  ln, selfcited=selfcited, citinglist=citinglist))
                        # Co-cited
                        s = calculate_co_cited_with_list(recid)
                        cociting = None
                        if s:
                            cociting = s
                        req.write(websearch_templates.tmpl_detailed_record_citations_co_citing(recid,
                                                                                               ln,
                                                                                               cociting=cociting))
                        # Citation history, if needed
                        citationhistory = None
                        if citinglist:
                            citationhistory = create_citation_history_graph_and_box(recid, ln)
                        #debug
                        if verbose > 3:
                            write_warning("Citation graph debug: " + \
                                          str(len(citationhistory)), req=req)
                        req.write(websearch_templates.tmpl_detailed_record_citations_citation_history(recid, ln, citationhistory))
                        req.write(websearch_templates.tmpl_detailed_record_citations_epilogue(recid, ln))
                        req.write(webstyle_templates.detailed_record_container_bottom(recid,
                                                                                      tabs,
                                                                                      ln))
                    elif tab == 'references':
                        req.write(webstyle_templates.detailed_record_container_top(recIDs[irec],
                                                     tabs,
                                                     ln,
                                                     citationnum=citedbynum,
                                                     referencenum=references,
                                                     discussionnum=discussions))

                        req.write(format_record(recIDs[irec], 'HDREF', ln=ln, user_info=user_info, verbose=verbose))
                        req.write(webstyle_templates.detailed_record_container_bottom(recIDs[irec],
                                                                                      tabs,
                                                                                      ln))
                    elif tab == 'keywords':
                        from invenio import bibclassify_webinterface
                        recid = recIDs[irec]
                        bibclassify_webinterface.main_page(req, recid, tabs, ln, webstyle_templates)
                    elif tab == 'plots':
                        req.write(webstyle_templates.detailed_record_container_top(recIDs[irec],
                                                                                   tabs,
                                                                                   ln))
                        content = websearch_templates.tmpl_record_plots(recID=recIDs[irec],
                                                                         ln=ln)
                        req.write(content)
                        req.write(webstyle_templates.detailed_record_container_bottom(recIDs[irec],
                                                                                      tabs,
                                                                                      ln))

                    else:
                        # Metadata tab
                        req.write(webstyle_templates.detailed_record_container_top(recIDs[irec],
                                                     tabs,
                                                     ln,
                                                     show_short_rec_p=False,
                                                     citationnum=citedbynum, referencenum=references,
                                                     discussionnum=discussions))

                        creationdate = None
                        modificationdate = None
                        if record_exists(recIDs[irec]) == 1:
                            creationdate = get_creation_date(recIDs[irec])
                            modificationdate = get_modification_date(recIDs[irec])

                        content = print_record(recIDs[irec], format, ot, ln,
                                               search_pattern=search_pattern,
                                               user_info=user_info, verbose=verbose,
                                               sf=sf, so=so, sp=sp, rm=rm)
                        content = websearch_templates.tmpl_detailed_record_metadata(
                            recID = recIDs[irec],
                            ln = ln,
                            format = format,
                            creationdate = creationdate,
                            modificationdate = modificationdate,
                            content = content)
                        # display of the next-hit/previous-hit/back-to-search links
                        # on the detailed record pages
                        content += websearch_templates.tmpl_display_back_to_search(req,
                                                                                   recIDs[irec],
                                                                                   ln)
                        req.write(content)
                        req.write(webstyle_templates.detailed_record_container_bottom(recIDs[irec],
                                                                                      tabs,
                                                                                      ln,
                                                                                      creationdate=creationdate,
                                                                                      modificationdate=modificationdate,
                                                                                      show_short_rec_p=False))

                        if len(tabs) > 0:
                            # Add the mini box at bottom of the page
                            if CFG_WEBCOMMENT_ALLOW_REVIEWS:
                                from invenio.webcomment import get_mini_reviews
                                reviews = get_mini_reviews(recid = recIDs[irec], ln=ln)
                            else:
                                reviews = ''
                            actions = format_record(recIDs[irec], 'HDACT', ln=ln, user_info=user_info, verbose=verbose)
                            files = format_record(recIDs[irec], 'HDFILE', ln=ln, user_info=user_info, verbose=verbose)
                            req.write(webstyle_templates.detailed_record_mini_panel(recIDs[irec],
                                                                                    ln,
                                                                                    format,
                                                                                    files=files,
                                                                                    reviews=reviews,
                                                                                    actions=actions))
            else:
                # Other formats
                for irec in range(irec_max, irec_min, -1):
                    req.write(print_record(recIDs[irec], format, ot, ln,
                                           search_pattern=search_pattern,
                                           user_info=user_info, verbose=verbose,
                                           sf=sf, so=so, sp=sp, rm=rm))
    else:
        write_warning(_("Use different search terms."), req=req)

def print_records_prologue(req, format, cc=None):
    """
    Print the appropriate prologue for list of records in the given
    format.
    """
    prologue = "" # no prologue needed for HTML or Text formats
    if format.startswith('xm'):
        prologue = websearch_templates.tmpl_xml_marc_prologue()
    elif format.startswith('xn'):
        prologue = websearch_templates.tmpl_xml_nlm_prologue()
    elif format.startswith('xw'):
        prologue = websearch_templates.tmpl_xml_refworks_prologue()
    elif format.startswith('xr'):
        prologue = websearch_templates.tmpl_xml_rss_prologue(cc=cc)
    elif format.startswith('xe8x'):
        prologue = websearch_templates.tmpl_xml_endnote_8x_prologue()
    elif format.startswith('xe'):
        prologue = websearch_templates.tmpl_xml_endnote_prologue()
    elif format.startswith('xo'):
        prologue = websearch_templates.tmpl_xml_mods_prologue()
    elif format.startswith('xp'):
        prologue = websearch_templates.tmpl_xml_podcast_prologue(cc=cc)
    elif format.startswith('x'):
        prologue = websearch_templates.tmpl_xml_default_prologue()
    req.write(prologue)

def print_records_epilogue(req, format):
    """
    Print the appropriate epilogue for list of records in the given
    format.
    """
    epilogue = "" # no epilogue needed for HTML or Text formats
    if format.startswith('xm'):
        epilogue = websearch_templates.tmpl_xml_marc_epilogue()
    elif format.startswith('xn'):
        epilogue = websearch_templates.tmpl_xml_nlm_epilogue()
    elif format.startswith('xw'):
        epilogue = websearch_templates.tmpl_xml_refworks_epilogue()
    elif format.startswith('xr'):
        epilogue = websearch_templates.tmpl_xml_rss_epilogue()
    elif format.startswith('xe8x'):
        epilogue = websearch_templates.tmpl_xml_endnote_8x_epilogue()
    elif format.startswith('xe'):
        epilogue = websearch_templates.tmpl_xml_endnote_epilogue()
    elif format.startswith('xo'):
        epilogue = websearch_templates.tmpl_xml_mods_epilogue()
    elif format.startswith('xp'):
        epilogue = websearch_templates.tmpl_xml_podcast_epilogue()
    elif format.startswith('x'):
        epilogue = websearch_templates.tmpl_xml_default_epilogue()
    req.write(epilogue)

def get_record(recid):
    """Directly the record object corresponding to the recid."""
    if CFG_BIBUPLOAD_SERIALIZE_RECORD_STRUCTURE:
        value = run_sql("SELECT value FROM bibfmt WHERE id_bibrec=%s AND FORMAT='recstruct'",  (recid, ))
        if value:
            try:
                return deserialize_via_marshal(value[0][0])
            except:
                ### In case of corruption, let's rebuild it!
                pass
    return create_record(print_record(recid, 'xm'))[0]

def print_record(recID, format='hb', ot='', ln=CFG_SITE_LANG, decompress=zlib.decompress,
                 search_pattern=None, user_info=None, verbose=0, sf='', so='d', sp='', rm=''):
    """
    Prints record 'recID' formatted according to 'format'.

    'sf' is sort field and 'rm' is ranking method that are passed here
    only for proper linking purposes: e.g. when a certain ranking
    method or a certain sort field was selected, keep it selected in
    any dynamic search links that may be printed.
    """
    if format == 'recstruct':
        return get_record(recID)

    _ = gettext_set_language(ln)

    display_claim_this_paper = False

    try:
        display_claim_this_paper = user_info["precached_viewclaimlink"]
    except (KeyError, TypeError):
        display_claim_this_paper = False
    #check from user information if the user has the right to see hidden fields/tags in the
    #records as well
    can_see_hidden = False
    if user_info:
        can_see_hidden = user_info.get('precached_canseehiddenmarctags', False)

    out = ""

    # sanity check:
    record_exist_p = record_exists(recID)
    if record_exist_p == 0: # doesn't exist
        return out

    # New Python BibFormat procedure for formatting
    # Old procedure follows further below
    # We must still check some special formats, but these
    # should disappear when BibFormat improves.
    if not (CFG_BIBFORMAT_USE_OLD_BIBFORMAT \
            or format.lower().startswith('t') \
            or format.lower().startswith('hm') \
            or str(format[0:3]).isdigit() \
            or ot):

        # Unspecified format is hd
        if format == '':
            format = 'hd'

        if record_exist_p == -1 and get_output_format_content_type(format) == 'text/html':
            # HTML output displays a default value for deleted records.
            # Other format have to deal with it.
            out += _("The record has been deleted.")
            # was record deleted-but-merged ?
            merged_recid = get_merged_recid(recID)
            if merged_recid:
                out += ' ' + _("The record %d replaces it." % merged_recid)
        else:
            out += call_bibformat(recID, format, ln, search_pattern=search_pattern,
                                  user_info=user_info, verbose=verbose)

            # at the end of HTML brief mode, print the "Detailed record" functionality:
            if format.lower().startswith('hb') and \
                   format.lower() != 'hb_p':
                out += websearch_templates.tmpl_print_record_brief_links(ln=ln,
                                                                         recID=recID,
                                                                         sf=sf,
                                                                         so=so,
                                                                         sp=sp,
                                                                         rm=rm,
                                                                         display_claim_link=display_claim_this_paper)
        return out

    # Old PHP BibFormat procedure for formatting
    # print record opening tags, if needed:
    if format == "marcxml" or format == "oai_dc":
        out += "  <record>\n"
        out += "   <header>\n"
        for oai_id in get_fieldvalues(recID, CFG_OAI_ID_FIELD):
            out += "    <identifier>%s</identifier>\n" % oai_id
        out += "    <datestamp>%s</datestamp>\n" % get_modification_date(recID)
        out += "   </header>\n"
        out += "   <metadata>\n"

    if format.startswith("xm") or format == "marcxml":
        # look for detailed format existence:
        query = "SELECT value FROM bibfmt WHERE id_bibrec=%s AND format=%s"
        res = run_sql(query, (recID, format), 1)
        if res and record_exist_p == 1:
            # record 'recID' is formatted in 'format', so print it
            out += "%s" % decompress(res[0][0])
        else:
            # record 'recID' is not formatted in 'format' -- they are not in "bibfmt" table; so fetch all the data from "bibXXx" tables:
            if format == "marcxml":
                out += """    <record xmlns="http://www.loc.gov/MARC21/slim">\n"""
                out += "        <controlfield tag=\"001\">%d</controlfield>\n" % int(recID)
            elif format.startswith("xm"):
                out += """    <record>\n"""
                out += "        <controlfield tag=\"001\">%d</controlfield>\n" % int(recID)
            if record_exist_p == -1:
                # deleted record, so display only OAI ID and 980:
                oai_ids = get_fieldvalues(recID, CFG_OAI_ID_FIELD)
                if oai_ids:
                    out += "<datafield tag=\"%s\" ind1=\"%s\" ind2=\"%s\"><subfield code=\"%s\">%s</subfield></datafield>\n" % \
                           (CFG_OAI_ID_FIELD[0:3], CFG_OAI_ID_FIELD[3:4], CFG_OAI_ID_FIELD[4:5], CFG_OAI_ID_FIELD[5:6], oai_ids[0])
                out += "<datafield tag=\"980\" ind1=\"\" ind2=\"\"><subfield code=\"c\">DELETED</subfield></datafield>\n"
            else:
                # controlfields
                query = "SELECT b.tag,b.value,bb.field_number FROM bib00x AS b, bibrec_bib00x AS bb "\
                        "WHERE bb.id_bibrec=%s AND b.id=bb.id_bibxxx AND b.tag LIKE '00%%' "\
                        "ORDER BY bb.field_number, b.tag ASC"
                res = run_sql(query, (recID, ))
                for row in res:
                    field, value = row[0], row[1]
                    value = encode_for_xml(value)
                    out += """        <controlfield tag="%s" >%s</controlfield>\n""" % \
                           (encode_for_xml(field[0:3]), value)
                # datafields
                i = 1 # Do not process bib00x and bibrec_bib00x, as
                      # they are controlfields. So start at bib01x and
                      # bibrec_bib00x (and set i = 0 at the end of
                      # first loop)
                for digit1 in range(0, 10):
                    for digit2 in range(i, 10):
                        bx = "bib%d%dx" % (digit1, digit2)
                        bibx = "bibrec_bib%d%dx" % (digit1, digit2)
                        query = "SELECT b.tag,b.value,bb.field_number FROM %s AS b, %s AS bb "\
                                "WHERE bb.id_bibrec=%%s AND b.id=bb.id_bibxxx AND b.tag LIKE %%s"\
                                "ORDER BY bb.field_number, b.tag ASC" % (bx, bibx)
                        res = run_sql(query, (recID, str(digit1)+str(digit2)+'%'))
                        field_number_old = -999
                        field_old = ""
                        for row in res:
                            field, value, field_number = row[0], row[1], row[2]
                            ind1, ind2 = field[3], field[4]
                            if ind1 == "_" or ind1 == "":
                                ind1 = " "
                            if ind2 == "_" or ind2 == "":
                                ind2 = " "
                            # print field tag, unless hidden
                            printme = True
                            if not can_see_hidden:
                                for htag in CFG_BIBFORMAT_HIDDEN_TAGS:
                                    ltag = len(htag)
                                    samelenfield = field[0:ltag]
                                    if samelenfield == htag:
                                        printme = False

                            if printme:
                                if field_number != field_number_old or field[:-1] != field_old[:-1]:
                                    if field_number_old != -999:
                                        out += """        </datafield>\n"""
                                    out += """        <datafield tag="%s" ind1="%s" ind2="%s">\n""" % \
                                               (encode_for_xml(field[0:3]), encode_for_xml(ind1), encode_for_xml(ind2))
                                    field_number_old = field_number
                                    field_old = field
                                # print subfield value
                                value = encode_for_xml(value)
                                out += """            <subfield code="%s">%s</subfield>\n""" % \
                                   (encode_for_xml(field[-1:]), value)

                        # all fields/subfields printed in this run, so close the tag:
                        if field_number_old != -999:
                            out += """        </datafield>\n"""
                    i = 0 # Next loop should start looking at bib%0 and bibrec_bib00x
            # we are at the end of printing the record:
            out += "    </record>\n"

    elif format == "xd" or format == "oai_dc":
        # XML Dublin Core format, possibly OAI -- select only some bibXXx fields:
        out += """    <dc xmlns="http://purl.org/dc/elements/1.1/"
                         xmlns:xsi="http://www.w3.org/2001/XMLSchema-instance"
                         xsi:schemaLocation="http://purl.org/dc/elements/1.1/
                                             http://www.openarchives.org/OAI/1.1/dc.xsd">\n"""
        if record_exist_p == -1:
            out += ""
        else:
            for f in get_fieldvalues(recID, "041__a"):
                out += "        <language>%s</language>\n" % f

            for f in get_fieldvalues(recID, "100__a"):
                out += "        <creator>%s</creator>\n" % encode_for_xml(f)

            for f in get_fieldvalues(recID, "700__a"):
                out += "        <creator>%s</creator>\n" % encode_for_xml(f)

            for f in get_fieldvalues(recID, "245__a"):
                out += "        <title>%s</title>\n" % encode_for_xml(f)

            for f in get_fieldvalues(recID, "65017a"):
                out += "        <subject>%s</subject>\n" % encode_for_xml(f)

            for f in get_fieldvalues(recID, "8564_u"):
                if f.split('.') == 'png':
                    continue
                out += "        <identifier>%s</identifier>\n" % encode_for_xml(f)

            for f in get_fieldvalues(recID, "520__a"):
                out += "        <description>%s</description>\n" % encode_for_xml(f)

            out += "        <date>%s</date>\n" % get_creation_date(recID)
        out += "    </dc>\n"

    elif len(format) == 6 and str(format[0:3]).isdigit():
        # user has asked to print some fields only
        if format == "001":
            out += "<!--%s-begin-->%s<!--%s-end-->\n" % (format, recID, format)
        else:
            vals = get_fieldvalues(recID, format)
            for val in vals:
                out += "<!--%s-begin-->%s<!--%s-end-->\n" % (format, val, format)

    elif format.startswith('t'):
        ## user directly asked for some tags to be displayed only
        if record_exist_p == -1:
            out += get_fieldvalues_alephseq_like(recID, ["001", CFG_OAI_ID_FIELD, "980"], can_see_hidden)
        else:
            out += get_fieldvalues_alephseq_like(recID, ot, can_see_hidden)

    elif format == "hm":
        if record_exist_p == -1:
            out += "\n<pre>" + cgi.escape(get_fieldvalues_alephseq_like(recID, ["001", CFG_OAI_ID_FIELD, "980"], can_see_hidden)) + "</pre>"
        else:
            out += "\n<pre>" + cgi.escape(get_fieldvalues_alephseq_like(recID, ot, can_see_hidden)) + "</pre>"

    elif format.startswith("h") and ot:
        ## user directly asked for some tags to be displayed only
        if record_exist_p == -1:
            out += "\n<pre>" + get_fieldvalues_alephseq_like(recID, ["001", CFG_OAI_ID_FIELD, "980"], can_see_hidden) + "</pre>"
        else:
            out += "\n<pre>" + get_fieldvalues_alephseq_like(recID, ot, can_see_hidden) + "</pre>"

    elif format == "hd":
        # HTML detailed format
        if record_exist_p == -1:
            out += _("The record has been deleted.")
        else:
            # look for detailed format existence:
            query = "SELECT value FROM bibfmt WHERE id_bibrec=%s AND format=%s"
            res = run_sql(query, (recID, format), 1)
            if res:
                # record 'recID' is formatted in 'format', so print it
                out += "%s" % decompress(res[0][0])
            else:
                # record 'recID' is not formatted in 'format', so try to call BibFormat on the fly or use default format:
                out_record_in_format = call_bibformat(recID, format, ln, search_pattern=search_pattern,
                                                      user_info=user_info, verbose=verbose)
                if out_record_in_format:
                    out += out_record_in_format
                else:
                    out += websearch_templates.tmpl_print_record_detailed(
                             ln = ln,
                             recID = recID,
                           )

    elif format.startswith("hb_") or format.startswith("hd_"):
        # underscore means that HTML brief/detailed formats should be called on-the-fly; suitable for testing formats
        if record_exist_p == -1:
            out += _("The record has been deleted.")
        else:
            out += call_bibformat(recID, format, ln, search_pattern=search_pattern,
                                  user_info=user_info, verbose=verbose)

    elif format.startswith("hx"):
        # BibTeX format, called on the fly:
        if record_exist_p == -1:
            out += _("The record has been deleted.")
        else:
            out += call_bibformat(recID, format, ln, search_pattern=search_pattern,
                                  user_info=user_info, verbose=verbose)

    elif format.startswith("hs"):
        # for citation/download similarity navigation links:
        if record_exist_p == -1:
            out += _("The record has been deleted.")
        else:
            out += '<a href="%s">' % websearch_templates.build_search_url(recid=recID, ln=ln)
            # firstly, title:
            titles = get_fieldvalues(recID, "245__a")
            if titles:
                for title in titles:
                    out += "<strong>%s</strong>" % title
            else:
                # usual title not found, try conference title:
                titles = get_fieldvalues(recID, "111__a")
                if titles:
                    for title in titles:
                        out += "<strong>%s</strong>" % title
                else:
                    # just print record ID:
                    out += "<strong>%s %d</strong>" % (get_field_i18nname("record ID", ln, False), recID)
            out += "</a>"
            # secondly, authors:
            authors = get_fieldvalues(recID, "100__a") + get_fieldvalues(recID, "700__a")
            if authors:
                out += " - %s" % authors[0]
                if len(authors) > 1:
                    out += " <em>et al</em>"
            # thirdly publication info:
            publinfos = get_fieldvalues(recID, "773__s")
            if not publinfos:
                publinfos = get_fieldvalues(recID, "909C4s")
                if not publinfos:
                    publinfos = get_fieldvalues(recID, "037__a")
                    if not publinfos:
                        publinfos = get_fieldvalues(recID, "088__a")
            if publinfos:
                out += " - %s" % publinfos[0]
            else:
                # fourthly publication year (if not publication info):
                years = get_fieldvalues(recID, "773__y")
                if not years:
                    years = get_fieldvalues(recID, "909C4y")
                    if not years:
                        years = get_fieldvalues(recID, "260__c")
                if years:
                    out += " (%s)" % years[0]
    else:
        # HTML brief format by default
        if record_exist_p == -1:
            out += _("The record has been deleted.")
        else:
            query = "SELECT value FROM bibfmt WHERE id_bibrec=%s AND format=%s"
            res = run_sql(query, (recID, format))
            if res:
                # record 'recID' is formatted in 'format', so print it
                out += "%s" % decompress(res[0][0])
            else:
                # record 'recID' is not formatted in 'format', so try to call BibFormat on the fly: or use default format:
                if CFG_WEBSEARCH_CALL_BIBFORMAT:
                    out_record_in_format = call_bibformat(recID, format, ln, search_pattern=search_pattern,
                                                          user_info=user_info, verbose=verbose)
                    if out_record_in_format:
                        out += out_record_in_format
                    else:
                        out += websearch_templates.tmpl_print_record_brief(
                                 ln = ln,
                                 recID = recID,
                               )
                else:
                    out += websearch_templates.tmpl_print_record_brief(
                             ln = ln,
                             recID = recID,
                           )

            # at the end of HTML brief mode, print the "Detailed record" functionality:
            if format == 'hp' or format.startswith("hb_") or format.startswith("hd_"):
                pass # do nothing for portfolio and on-the-fly formats
            else:
                out += websearch_templates.tmpl_print_record_brief_links(ln=ln,
                                                                         recID=recID,
                                                                         sf=sf,
                                                                         so=so,
                                                                         sp=sp,
                                                                         rm=rm,
                                                                         display_claim_link=display_claim_this_paper)

    # print record closing tags, if needed:
    if format == "marcxml" or format == "oai_dc":
        out += "   </metadata>\n"
        out += "  </record>\n"

    return out

def call_bibformat(recID, format="HD", ln=CFG_SITE_LANG, search_pattern=None, user_info=None, verbose=0):
    """
    Calls BibFormat and returns formatted record.

    BibFormat will decide by itself if old or new BibFormat must be used.
    """

    from invenio.bibformat_utils import get_pdf_snippets

    keywords = []
    if search_pattern is not None:
        for unit in create_basic_search_units(None, str(search_pattern), None):
            bsu_o, bsu_p, bsu_f, bsu_m = unit[0], unit[1], unit[2], unit[3]
            if (bsu_o != '-' and bsu_f in [None, 'fulltext']):
                if bsu_m == 'a' and bsu_p.startswith('%') and bsu_p.endswith('%'):
                    # remove leading and training `%' representing partial phrase search
                    keywords.append(bsu_p[1:-1])
                else:
                    keywords.append(bsu_p)

    out = format_record(recID,
                         of=format,
                         ln=ln,
                         search_pattern=keywords,
                         user_info=user_info,
                         verbose=verbose)

    if CFG_WEBSEARCH_FULLTEXT_SNIPPETS and user_info and \
           'fulltext' in user_info['uri'].lower():
        # check snippets only if URL contains fulltext
        # FIXME: make it work for CLI too, via new function arg
        if keywords:
            snippets = ''
            try:
                snippets = get_pdf_snippets(recID, keywords, user_info)
            except:
                register_exception()
            if snippets:
                out += snippets

    return out

def log_query(hostname, query_args, uid=-1):
    """
    Log query into the query and user_query tables.
    Return id_query or None in case of problems.
    """
    id_query = None
    if uid >= 0:
        # log the query only if uid is reasonable
        res = run_sql("SELECT id FROM query WHERE urlargs=%s", (query_args,), 1)
        try:
            id_query = res[0][0]
        except:
            id_query = run_sql("INSERT INTO query (type, urlargs) VALUES ('r', %s)", (query_args,))
        if id_query:
            run_sql("INSERT INTO user_query (id_user, id_query, hostname, date) VALUES (%s, %s, %s, %s)",
                    (uid, id_query, hostname,
                     time.strftime("%Y-%m-%d %H:%M:%S", time.localtime())))
    return id_query

def log_query_info(action, p, f, colls, nb_records_found_total=-1):
    """Write some info to the log file for later analysis."""
    try:
        log = open(CFG_LOGDIR + "/search.log", "a")
        log.write(time.strftime("%Y%m%d%H%M%S#", time.localtime()))
        log.write(action+"#")
        log.write(p+"#")
        log.write(f+"#")
        for coll in colls[:-1]:
            log.write("%s," % coll)
        log.write("%s#" % colls[-1])
        log.write("%d" % nb_records_found_total)
        log.write("\n")
        log.close()
    except:
        pass
    return

### CALLABLES

def perform_request_search(req=None, cc=CFG_SITE_NAME, c=None, p="", f="", rg=CFG_WEBSEARCH_DEF_RECORDS_IN_GROUPS, sf="", so="d", sp="", rm="", of="id", ot="", aas=0,
                        p1="", f1="", m1="", op1="", p2="", f2="", m2="", op2="", p3="", f3="", m3="", sc=0, jrec=0,
                        recid=-1, recidb=-1, sysno="", id=-1, idb=-1, sysnb="", action="", d1="",
                        d1y=0, d1m=0, d1d=0, d2="", d2y=0, d2m=0, d2d=0, dt="", verbose=0, ap=0, ln=CFG_SITE_LANG, ec=None, tab="",
                        wl=0, em=""):
    """Perform search or browse request, without checking for
       authentication.  Return list of recIDs found, if of=id.
       Otherwise create web page.

       The arguments are as follows:

         req - mod_python Request class instance.

          cc - current collection (e.g. "ATLAS").  The collection the
               user started to search/browse from.

           c - collection list (e.g. ["Theses", "Books"]).  The
               collections user may have selected/deselected when
               starting to search from 'cc'.

           p - pattern to search for (e.g. "ellis and muon or kaon").

           f - field to search within (e.g. "author").

          rg - records in groups of (e.g. "10").  Defines how many hits
               per collection in the search results page are
               displayed.  (Note that `rg' is ignored in case of `of=id'.)

          sf - sort field (e.g. "title").

          so - sort order ("a"=ascending, "d"=descending).

          sp - sort pattern (e.g. "CERN-") -- in case there are more
               values in a sort field, this argument tells which one
               to prefer

          rm - ranking method (e.g. "jif").  Defines whether results
               should be ranked by some known ranking method.

          of - output format (e.g. "hb").  Usually starting "h" means
               HTML output (and "hb" for HTML brief, "hd" for HTML
               detailed), "x" means XML output, "t" means plain text
               output, "id" means no output at all but to return list
               of recIDs found.  (Suitable for high-level API.)

          ot - output only these MARC tags (e.g. "100,700,909C0b").
               Useful if only some fields are to be shown in the
               output, e.g. for library to control some fields.

          em - output only part of the page.

         aas - advanced search ("0" means no, "1" means yes).  Whether
               search was called from within the advanced search
               interface.

          p1 - first pattern to search for in the advanced search
               interface.  Much like 'p'.

          f1 - first field to search within in the advanced search
               interface.  Much like 'f'.

          m1 - first matching type in the advanced search interface.
               ("a" all of the words, "o" any of the words, "e" exact
               phrase, "p" partial phrase, "r" regular expression).

         op1 - first operator, to join the first and the second unit
               in the advanced search interface.  ("a" add, "o" or,
               "n" not).

          p2 - second pattern to search for in the advanced search
               interface.  Much like 'p'.

          f2 - second field to search within in the advanced search
               interface.  Much like 'f'.

          m2 - second matching type in the advanced search interface.
               ("a" all of the words, "o" any of the words, "e" exact
               phrase, "p" partial phrase, "r" regular expression).

         op2 - second operator, to join the second and the third unit
               in the advanced search interface.  ("a" add, "o" or,
               "n" not).

          p3 - third pattern to search for in the advanced search
               interface.  Much like 'p'.

          f3 - third field to search within in the advanced search
               interface.  Much like 'f'.

          m3 - third matching type in the advanced search interface.
               ("a" all of the words, "o" any of the words, "e" exact
               phrase, "p" partial phrase, "r" regular expression).

          sc - split by collection ("0" no, "1" yes).  Governs whether
               we want to present the results in a single huge list,
               or splitted by collection.

        jrec - jump to record (e.g. "234").  Used for navigation
               inside the search results.  (Note that `jrec' is ignored
               in case of `of=id'.)

       recid - display record ID (e.g. "20000").  Do not
               search/browse but go straight away to the Detailed
               record page for the given recID.

      recidb - display record ID bis (e.g. "20010").  If greater than
               'recid', then display records from recid to recidb.
               Useful for example for dumping records from the
               database for reformatting.

       sysno - display old system SYS number (e.g. "").  If you
               migrate to Invenio from another system, and store your
               old SYS call numbers, you can use them instead of recid
               if you wish so.

          id - the same as recid, in case recid is not set.  For
               backwards compatibility.

         idb - the same as recid, in case recidb is not set.  For
               backwards compatibility.

       sysnb - the same as sysno, in case sysno is not set.  For
               backwards compatibility.

      action - action to do.  "SEARCH" for searching, "Browse" for
               browsing.  Default is to search.

          d1 - first datetime in full YYYY-mm-dd HH:MM:DD format
               (e.g. "1998-08-23 12:34:56"). Useful for search limits
               on creation/modification date (see 'dt' argument
               below).  Note that 'd1' takes precedence over d1y, d1m,
               d1d if these are defined.

         d1y - first date's year (e.g. "1998").  Useful for search
               limits on creation/modification date.

         d1m - first date's month (e.g. "08").  Useful for search
               limits on creation/modification date.

         d1d - first date's day (e.g. "23").  Useful for search
               limits on creation/modification date.

          d2 - second datetime in full YYYY-mm-dd HH:MM:DD format
               (e.g. "1998-09-02 12:34:56"). Useful for search limits
               on creation/modification date (see 'dt' argument
               below).  Note that 'd2' takes precedence over d2y, d2m,
               d2d if these are defined.

         d2y - second date's year (e.g. "1998").  Useful for search
               limits on creation/modification date.

         d2m - second date's month (e.g. "09").  Useful for search
               limits on creation/modification date.

         d2d - second date's day (e.g. "02").  Useful for search
               limits on creation/modification date.

          dt - first and second date's type (e.g. "c").  Specifies
               whether to search in creation dates ("c") or in
               modification dates ("m").  When dt is not set and d1*
               and d2* are set, the default is "c".

     verbose - verbose level (0=min, 9=max).  Useful to print some
               internal information on the searching process in case
               something goes wrong.

          ap - alternative patterns (0=no, 1=yes).  In case no exact
               match is found, the search engine can try alternative
               patterns e.g. to replace non-alphanumeric characters by
               a boolean query.  ap defines if this is wanted.

          ln - language of the search interface (e.g. "en").  Useful
               for internationalization.

          ec - list of external search engines to search as well
               (e.g. "SPIRES HEP").

          wl - wildcard limit (ex: 100) the wildcard queries will be
               limited at 100 results
    """
    kwargs = prs_wash_arguments(req=req, cc=cc, c=c, p=p, f=f, rg=rg, sf=sf, so=so, sp=sp, rm=rm, of=of, ot=ot, aas=aas,
                                p1=p1, f1=f1, m1=m1, op1=op1, p2=p2, f2=f2, m2=m2, op2=op2, p3=p3, f3=f3, m3=m3, sc=sc, jrec=jrec,
                                recid=recid, recidb=recidb, sysno=sysno, id=id, idb=idb, sysnb=sysnb, action=action, d1=d1,
                                d1y=d1y, d1m=d1m, d1d=d1d, d2=d2, d2y=d2y, d2m=d2m, d2d=d2d, dt=dt, verbose=verbose, ap=ap, ln=ln, ec=ec,
                                tab=tab, wl=wl, em=em)

    return prs_perform_search(kwargs=kwargs, **kwargs)


def prs_perform_search(kwargs=None, **dummy):
    """Internal call which does the search, it is calling standard Invenio;
    Unless you know what you are doing, don't use this call as an API
    """
    # separately because we can call it independently
    out = prs_wash_arguments_colls(kwargs=kwargs, **kwargs)
    if not out:
        return out
    return prs_search(kwargs=kwargs, **kwargs)


def prs_wash_arguments_colls(kwargs=None, of=None, req=None, cc=None, c=None, sc=None, verbose=None,
                          aas=None, ln=None, em="", **dummy):
    """
    Check and wash collection list argument before we start searching.
    If there are troubles, e.g. a collection is not defined, print
    warning to the browser.

    @return: True if collection list is OK, and various False values
        (empty string, empty list) if there was an error.
    """

    # raise an exception when trying to print out html from the cli
    if of.startswith("h"):
        assert req

    # for every search engine request asking for an HTML output, we
    # first regenerate cache of collection and field I18N names if
    # needed; so that later we won't bother checking timestamps for
    # I18N names at all:
    if of.startswith("h"):
        collection_i18nname_cache.recreate_cache_if_needed()
        field_i18nname_cache.recreate_cache_if_needed()

    try:
        (cc, colls_to_display, colls_to_search, hosted_colls, wash_colls_debug) = wash_colls(cc, c, sc, verbose) # which colls to search and to display?
        kwargs['colls_to_display'] = colls_to_display
        kwargs['colls_to_search'] = colls_to_search
        kwargs['hosted_colls'] = hosted_colls
        kwargs['wash_colls_debug'] = wash_colls_debug
    except InvenioWebSearchUnknownCollectionError, exc:
        colname = exc.colname
        if of.startswith("h"):
            page_start(req, of, cc, aas, ln, getUid(req),
                       websearch_templates.tmpl_collection_not_found_page_title(colname, ln))
            req.write(websearch_templates.tmpl_collection_not_found_page_body(colname, ln))
            page_end(req, of, ln, em)
            return ''
        elif of == "id":
            return []
        elif of.startswith("x"):
            # Print empty, but valid XML
            print_records_prologue(req, of)
            print_records_epilogue(req, of)
            page_end(req, of, ln, em)
            return ''
        else:
            page_end(req, of, ln, em)
            return ''
    return True


def prs_wash_arguments(req=None, cc=CFG_SITE_NAME, c=None, p="", f="", rg=CFG_WEBSEARCH_DEF_RECORDS_IN_GROUPS,
                      sf="", so="d", sp="", rm="", of="id", ot="", aas=0,
                      p1="", f1="", m1="", op1="", p2="", f2="", m2="", op2="", p3="", f3="", m3="",
                      sc=0, jrec=0, recid=-1, recidb=-1, sysno="", id=-1, idb=-1, sysnb="", action="", d1="",
                      d1y=0, d1m=0, d1d=0, d2="", d2y=0, d2m=0, d2d=0, dt="", verbose=0, ap=0, ln=CFG_SITE_LANG,
                      ec=None, tab="", uid=None, wl=0, em="", **dummy):
    """
    Sets the (default) values and checks others for the PRS call
    """

    # wash output format:
    of = wash_output_format(of)

    # wash all arguments requiring special care
    p = wash_pattern(p)
    f = wash_field(f)
    p1 = wash_pattern(p1)
    f1 = wash_field(f1)
    p2 = wash_pattern(p2)
    f2 = wash_field(f2)
    p3 = wash_pattern(p3)
    f3 = wash_field(f3)
    (d1y, d1m, d1d, d2y, d2m, d2d) = map(int, (d1y, d1m, d1d, d2y, d2m, d2d))
    datetext1, datetext2 = wash_dates(d1, d1y, d1m, d1d, d2, d2y, d2m, d2d)

    # wash ranking method:
    if not is_method_valid(None, rm):
        rm = ""

    # backwards compatibility: id, idb, sysnb -> recid, recidb, sysno (if applicable)
    if sysnb != "" and sysno == "":
        sysno = sysnb
    if id > 0 and recid == -1:
        recid = id
    if idb > 0 and recidb == -1:
        recidb = idb
    # TODO deduce passed search limiting criterias (if applicable)
    pl, pl_in_url = "", "" # no limits by default
    if action != "browse" and req and not isinstance(req, cStringIO.OutputType) \
           and req.args: # we do not want to add options while browsing or while calling via command-line
        fieldargs = cgi.parse_qs(req.args)
        for fieldcode in get_fieldcodes():
            if fieldargs.has_key(fieldcode):
                for val in fieldargs[fieldcode]:
                    pl += "+%s:\"%s\" " % (fieldcode, val)
                    pl_in_url += "&amp;%s=%s" % (urllib.quote(fieldcode), urllib.quote(val))
    # deduce recid from sysno argument (if applicable):
    if sysno: # ALEPH SYS number was passed, so deduce DB recID for the record:
        recid = get_mysql_recid_from_aleph_sysno(sysno)
        if recid is None:
            recid = 0 # use recid 0 to indicate that this sysno does not exist
    # deduce collection we are in (if applicable):
    if recid > 0:
        referer = None
        if req:
            referer = req.headers_in.get('Referer')
        cc = guess_collection_of_a_record(recid, referer)
    # deduce user id (if applicable):
    if uid is None:
        try:
            uid = getUid(req)
        except:
            uid = 0

    _ = gettext_set_language(ln)

    kwargs = {'req':req,'cc':cc, 'c':c, 'p':p, 'f':f, 'rg':rg, 'sf':sf, 'so':so, 'sp':sp, 'rm':rm, 'of':of, 'ot':ot, 'aas':aas,
              'p1':p1, 'f1':f1, 'm1':m1, 'op1':op1, 'p2':p2, 'f2':f2, 'm2':m2, 'op2':op2, 'p3':p3, 'f3':f3, 'm3':m3, 'sc':sc, 'jrec':jrec,
              'recid':recid, 'recidb':recidb, 'sysno':sysno, 'id':id, 'idb':idb, 'sysnb':sysnb, 'action':action, 'd1':d1,
              'd1y':d1y, 'd1m':d1m, 'd1d':d1d, 'd2':d2, 'd2y':d2y, 'd2m':d2m, 'd2d':d2d, 'dt':dt, 'verbose':verbose, 'ap':ap, 'ln':ln, 'ec':ec,
              'tab':tab, 'wl':wl, 'em': em,
              'datetext1': datetext1, 'datetext2': datetext2, 'uid': uid, 'cc':cc, 'pl': pl, 'pl_in_url': pl_in_url, '_': _,
              'selected_external_collections_infos':None,
            }

    kwargs.update(**dummy)
    return kwargs


def prs_search(kwargs=None, recid=0, req=None, cc=None, p=None, p1=None, p2=None, p3=None,
              f=None, ec=None, verbose=None, ln=None, selected_external_collections_infos=None,
              action=None,rm=None, of=None, em=None,
              **dummy):
    """
    This function write various bits into the req object as the search
    proceeds (so that pieces of a page are rendered even before the
    search ended)
    """

    ## 0 - start output
    if recid >= 0: # recid can be 0 if deduced from sysno and if such sysno does not exist
        output = prs_detailed_record(kwargs=kwargs, **kwargs)
        if output is not None:
            return output

    elif action == "browse":
        ## 2 - browse needed
        of = 'hb'
        output = prs_browse(kwargs=kwargs, **kwargs)
        if output is not None:
            return output

    elif rm and p.startswith("recid:"):
        ## 3-ter - similarity search (or old-style citation search) needed
        output = prs_search_similar_records(kwargs=kwargs, **kwargs)
        if output is not None:
            return output

    elif p.startswith("cocitedwith:"):  #WAS EXPERIMENTAL
        ## 3-terter - cited by search needed
        output = prs_search_cocitedwith(kwargs=kwargs, **kwargs)
        if output is not None:
            return output

    else:
        ## 3 - common search needed
        output = prs_search_common(kwargs=kwargs, **kwargs)
        if output is not None:
            return output

    # External searches
    if of.startswith("h"):
        if not of in ['hcs']:
            perform_external_collection_search_with_em(req, cc, [p, p1, p2, p3], f, ec, verbose,
                                                       ln, selected_external_collections_infos, em=em)
    return page_end(req, of, ln, em)


def prs_detailed_record(kwargs=None, req=None, of=None, cc=None, aas=None, ln=None, uid=None, recid=None, recidb=None,
                      p=None, verbose=None, tab=None, sf=None, so=None, sp=None, rm=None, ot=None, _=None, em=None,
                      **dummy):
    """Formats and prints one record"""

    ## 1 - detailed record display
    title, description, keywords = \
           websearch_templates.tmpl_record_page_header_content(req, recid, ln)

    if req is not None and not req.header_only:
        page_start(req, of, cc, aas, ln, uid, title, description, keywords, recid, tab, em)

    # Default format is hb but we are in detailed -> change 'of'
    if of == "hb":
        of = "hd"
    if record_exists(recid):
        if recidb <= recid: # sanity check
            recidb = recid + 1
        if of == "id":
            return [recidx for recidx in range(recid, recidb) if record_exists(recidx)]
        else:
            print_records(req, range(recid, recidb), -1, -9999, of, ot, ln, search_pattern=p, verbose=verbose,
                          tab=tab, sf=sf, so=so, sp=sp, rm=rm, em=em)
        if req and of.startswith("h"): # register detailed record page view event
            client_ip_address = str(req.remote_ip)
            register_page_view_event(recid, uid, client_ip_address)
    else: # record does not exist
        if of == "id":
            return []
        elif of.startswith("x"):
            # Print empty, but valid XML
            print_records_prologue(req, of)
            print_records_epilogue(req, of)
        elif of.startswith("h"):
            if req.header_only:
                raise apache.SERVER_RETURN, apache.HTTP_NOT_FOUND
            else:
                write_warning(_("Requested record does not seem to exist."), req=req)


def prs_browse(kwargs=None, req=None, of=None, cc=None, aas=None, ln=None, uid=None, _=None, p=None,
              p1=None, p2=None, p3=None, colls_to_display=None, f=None, rg=None, sf=None,
              so=None, sp=None, rm=None, ot=None, f1=None, m1=None, op1=None,
              f2=None, m2=None, op2=None, f3=None, m3=None, sc=None, pl=None,
              d1y=None, d1m=None, d1d=None, d2y=None, d2m=None, d2d=None,
              dt=None, jrec=None, ec=None, action=None,
              colls_to_search=None, verbose=None, em=None, **dummy):
    page_start(req, of, cc, aas, ln, uid, _("Browse"), p=create_page_title_search_pattern_info(p, p1, p2, p3), em=em)
    req.write(create_search_box(cc, colls_to_display, p, f, rg, sf, so, sp, rm, of, ot, aas, ln, p1, f1, m1, op1,
                                p2, f2, m2, op2, p3, f3, m3, sc, pl, d1y, d1m, d1d, d2y, d2m, d2d, dt, jrec, ec, action,
                                em
                                ))
    try:
        if aas == 1 or (p1 or p2 or p3):
            browse_pattern(req, colls_to_search, p1, f1, rg, ln)
            browse_pattern(req, colls_to_search, p2, f2, rg, ln)
            browse_pattern(req, colls_to_search, p3, f3, rg, ln)
        else:
            browse_pattern(req, colls_to_search, p, f, rg, ln)
    except:
        register_exception(req=req, alert_admin=True)
        if of.startswith("h"):
            req.write(create_error_box(req, verbose=verbose, ln=ln))
        elif of.startswith("x"):
            # Print empty, but valid XML
            print_records_prologue(req, of)
            print_records_epilogue(req, of)
        return page_end(req, of, ln, em)


def prs_search_similar_records(kwargs=None, req=None, of=None, cc=None, pl_in_url=None, ln=None, uid=None, _=None, p=None,
                    p1=None, p2=None, p3=None, colls_to_display=None, f=None, rg=None, sf=None,
                    so=None, sp=None, rm=None, ot=None, aas=None, f1=None, m1=None, op1=None,
                    f2=None, m2=None, op2=None, f3=None, m3=None, sc=None, pl=None,
                    d1y=None, d1m=None, d1d=None, d2y=None, d2m=None, d2d=None,
                    dt=None, jrec=None, ec=None, action=None, em=None,
                    verbose=None, **dummy):
    if req and not req.header_only:
        page_start(req, of, cc, aas, ln, uid, _("Search Results"), p=create_page_title_search_pattern_info(p, p1, p2, p3),
                   em=em)
    if of.startswith("h"):
        req.write(create_search_box(cc, colls_to_display, p, f, rg, sf, so, sp, rm, of, ot, aas, ln, p1, f1, m1, op1,
                                    p2, f2, m2, op2, p3, f3, m3, sc, pl, d1y, d1m, d1d, d2y, d2m, d2d, dt, jrec, ec, action,
                                    em
                                    ))
    if record_exists(p[6:]) != 1:
        # record does not exist
        if of.startswith("h"):
            if req.header_only:
                raise apache.SERVER_RETURN, apache.HTTP_NOT_FOUND
            else:
                write_warning(_("Requested record does not seem to exist."), req=req)
        if of == "id":
            return []
        elif of.startswith("x"):
            # Print empty, but valid XML
            print_records_prologue(req, of)
            print_records_epilogue(req, of)
    else:
        # record well exists, so find similar ones to it
        t1 = os.times()[4]
        results_similar_recIDs, results_similar_relevances, results_similar_relevances_prologue, results_similar_relevances_epilogue, results_similar_comments = \
                                rank_records_bibrank(rm, 0, get_collection_reclist(cc), string.split(p), verbose, f, rg, jrec)
        if results_similar_recIDs:
            t2 = os.times()[4]
            cpu_time = t2 - t1
            if of.startswith("h"):
                req.write(print_search_info(p, f, sf, so, sp, rm, of, ot, cc, len(results_similar_recIDs),
                                            jrec, rg, aas, ln, p1, p2, p3, f1, f2, f3, m1, m2, m3, op1, op2,
                                            sc, pl_in_url,
                                            d1y, d1m, d1d, d2y, d2m, d2d, dt, cpu_time, em=em))
                write_warning(results_similar_comments, req=req)
                print_records(req, results_similar_recIDs, jrec, rg, of, ot, ln,
                              results_similar_relevances, results_similar_relevances_prologue,
                              results_similar_relevances_epilogue,
                              search_pattern=p, verbose=verbose, sf=sf, so=so, sp=sp, rm=rm, em=em)
            elif of == "id":
                return results_similar_recIDs
            elif of.startswith("x"):
                print_records(req, results_similar_recIDs, jrec, rg, of, ot, ln,
                              results_similar_relevances, results_similar_relevances_prologue,
                              results_similar_relevances_epilogue, search_pattern=p, verbose=verbose,
                              sf=sf, so=so, sp=sp, rm=rm, em=em)
            else:
                # rank_records failed and returned some error message to display:
                if of.startswith("h"):
                    write_warning(results_similar_relevances_prologue, req=req)
                    write_warning(results_similar_relevances_epilogue, req=req)
                    write_warning(results_similar_comments, req=req)
                if of == "id":
                    return []
                elif of.startswith("x"):
                    # Print empty, but valid XML
                    print_records_prologue(req, of)
                    print_records_epilogue(req, of)


def prs_search_cocitedwith(kwargs=None, req=None, of=None, cc=None, pl_in_url=None, ln=None, uid=None, _=None, p=None,
                    p1=None, p2=None, p3=None, colls_to_display=None, f=None, rg=None, sf=None,
                    so=None, sp=None, rm=None, ot=None, aas=None, f1=None, m1=None, op1=None,
                    f2=None, m2=None, op2=None, f3=None, m3=None, sc=None, pl=None,
                    d1y=None, d1m=None, d1d=None, d2y=None, d2m=None, d2d=None,
                    dt=None, jrec=None, ec=None, action=None,
                    verbose=None, em=None, **dummy):
    page_start(req, of, cc, aas, ln, uid, _("Search Results"), p=create_page_title_search_pattern_info(p, p1, p2, p3),
               em=em)
    if of.startswith("h"):
        req.write(create_search_box(cc, colls_to_display, p, f, rg, sf, so, sp, rm, of, ot, aas, ln, p1, f1, m1, op1,
                                    p2, f2, m2, op2, p3, f3, m3, sc, pl, d1y, d1m, d1d, d2y, d2m, d2d, dt, jrec, ec, action,
                                    em
                                    ))
    recID = p[12:]
    if record_exists(recID) != 1:
        # record does not exist
        if of.startswith("h"):
            write_warning(_("Requested record does not seem to exist."), req=req)
        if of == "id":
            return []
        elif of.startswith("x"):
            # Print empty, but valid XML
            print_records_prologue(req, of)
            print_records_epilogue(req, of)
    else:
        # record well exists, so find co-cited ones:
        t1 = os.times()[4]
        results_cocited_recIDs = map(lambda x: x[0], calculate_co_cited_with_list(int(recID)))
        if results_cocited_recIDs:
            t2 = os.times()[4]
            cpu_time = t2 - t1
            if of.startswith("h"):
                req.write(print_search_info(p, f, sf, so, sp, rm, of, ot, CFG_SITE_NAME, len(results_cocited_recIDs),
                                            jrec, rg, aas, ln, p1, p2, p3, f1, f2, f3, m1, m2, m3, op1, op2,
                                            sc, pl_in_url,
                                            d1y, d1m, d1d, d2y, d2m, d2d, dt, cpu_time, em=em))
                print_records(req, results_cocited_recIDs, jrec, rg, of, ot, ln, search_pattern=p, verbose=verbose,
                              sf=sf, so=so, sp=sp, rm=rm, em=em)
            elif of == "id":
                return results_cocited_recIDs
            elif of.startswith("x"):
                print_records(req, results_cocited_recIDs, jrec, rg, of, ot, ln, search_pattern=p, verbose=verbose,
                              sf=sf, so=so, sp=sp, rm=rm, em=em)
            else:
                # cited rank_records failed and returned some error message to display:
                if of.startswith("h"):
                    write_warning("nothing found", req=req)
                if of == "id":
                    return []
                elif of.startswith("x"):
                    # Print empty, but valid XML
                    print_records_prologue(req, of)
                    print_records_epilogue(req, of)


def prs_search_hosted_collections(kwargs=None, req=None, of=None, ln=None, _=None, p=None,
                    p1=None, p2=None, p3=None, hosted_colls=None, f=None,
                    colls_to_search=None, hosted_colls_actual_or_potential_results_p=None,
                    verbose=None, **dummy):
    hosted_colls_results = hosted_colls_timeouts = hosted_colls_true_results = None

    # search into the hosted collections only if the output format is html or xml
    if hosted_colls and (of.startswith("h") or of.startswith("x")) and not p.startswith("recid:"):

        # hosted_colls_results : the hosted collections' searches that did not timeout
        # hosted_colls_timeouts : the hosted collections' searches that timed out and will be searched later on again
        (hosted_colls_results, hosted_colls_timeouts) = calculate_hosted_collections_results(req, [p, p1, p2, p3], f, hosted_colls, verbose, ln, CFG_HOSTED_COLLECTION_TIMEOUT_ANTE_SEARCH)

        # successful searches
        if hosted_colls_results:
            hosted_colls_true_results = []
            for result in hosted_colls_results:
                # if the number of results is None or 0 (or False) then just do nothing
                    if result[1] == None or result[1] == False:
                        # these are the searches the returned no or zero results
                        if verbose:
                            write_warning("Hosted collections (perform_search_request): %s returned no results" % result[0][1].name, req=req)
                    else:
                        # these are the searches that actually returned results on time
                        hosted_colls_true_results.append(result)
                        if verbose:
                            write_warning("Hosted collections (perform_search_request): %s returned %s results in %s seconds" % (result[0][1].name, result[1], result[2]), req=req)
            else:
                if verbose:
                    write_warning("Hosted collections (perform_search_request): there were no hosted collections results to be printed at this time", req=req)
            if hosted_colls_timeouts:
                if verbose:
                    for timeout in hosted_colls_timeouts:
                        write_warning("Hosted collections (perform_search_request): %s timed out and will be searched again later" % timeout[0][1].name, req=req)
        # we need to know for later use if there were any hosted collections to be searched even if they weren't in the end
        elif hosted_colls and ((not (of.startswith("h") or of.startswith("x"))) or p.startswith("recid:")):
            (hosted_colls_results, hosted_colls_timeouts) = (None, None)
        else:
            if verbose:
                write_warning("Hosted collections (perform_search_request): there were no hosted collections to be searched", req=req)
         ## let's define some useful boolean variables:
        # True means there are actual or potential hosted collections results to be printed
    kwargs['hosted_colls_actual_or_potential_results_p'] = not (not hosted_colls or not ((hosted_colls_results and hosted_colls_true_results) or hosted_colls_timeouts))

    # True means there are hosted collections timeouts to take care of later
    # (useful for more accurate printing of results later)
    kwargs['hosted_colls_potential_results_p'] = not (not hosted_colls or not hosted_colls_timeouts)

    # True means we only have hosted collections to deal with
    kwargs['only_hosted_colls_actual_or_potential_results_p'] = not colls_to_search and hosted_colls_actual_or_potential_results_p

    kwargs['hosted_colls_results'] = hosted_colls_results
    kwargs['hosted_colls_timeouts'] = hosted_colls_timeouts
    kwargs['hosted_colls_true_results'] = hosted_colls_true_results


def prs_advanced_search(results_in_any_collection, kwargs=None, req=None, of=None,
                        cc=None, ln=None, _=None, p=None, p1=None, p2=None, p3=None,
                        f=None, f1=None, m1=None, op1=None, f2=None, m2=None,
                        op2=None, f3=None, m3=None, ap=None, ec=None,
                        selected_external_collections_infos=None, verbose=None,
                        wl=None, em=None, **dummy):
    try:
        results_in_any_collection.union_update(search_pattern_parenthesised(req, p1, f1, m1, ap=ap, of=of, verbose=verbose, ln=ln, wl=wl))
        if len(results_in_any_collection) == 0:
            if of.startswith("h"):
                perform_external_collection_search_with_em(req, cc, [p, p1, p2, p3], f, ec,
                                                           verbose, ln, selected_external_collections_infos, em=em)
            elif of.startswith("x"):
                # Print empty, but valid XML
                print_records_prologue(req, of)
                print_records_epilogue(req, of)
            return page_end(req, of, ln, em)
        if p2:
            results_tmp = search_pattern_parenthesised(req, p2, f2, m2, ap=ap, of=of, verbose=verbose, ln=ln, wl=wl)
            if op1 == "a": # add
                results_in_any_collection.intersection_update(results_tmp)
            elif op1 == "o": # or
                results_in_any_collection.union_update(results_tmp)
            elif op1 == "n": # not
                results_in_any_collection.difference_update(results_tmp)
            else:
                if of.startswith("h"):
                    write_warning("Invalid set operation %s." % cgi.escape(op1), "Error", req=req)
            if len(results_in_any_collection) == 0:
                if of.startswith("h"):
                    perform_external_collection_search_with_em(req, cc, [p, p1, p2, p3], f, ec, verbose,
                                                               ln, selected_external_collections_infos, em=em)
                elif of.startswith("x"):
                    # Print empty, but valid XML
                    print_records_prologue(req, of)
                    print_records_epilogue(req, of)
                return page_end(req, of, ln, em)
        if p3:
            results_tmp = search_pattern_parenthesised(req, p3, f3, m3, ap=ap, of=of, verbose=verbose, ln=ln, wl=wl)
            if op2 == "a": # add
                results_in_any_collection.intersection_update(results_tmp)
            elif op2 == "o": # or
                results_in_any_collection.union_update(results_tmp)
            elif op2 == "n": # not
                        results_in_any_collection.difference_update(results_tmp)
            else:
                if of.startswith("h"):
                    write_warning("Invalid set operation %s." % cgi.escape(op2), "Error", req=req)
    except:
        register_exception(req=req, alert_admin=True)
        if of.startswith("h"):
            req.write(create_error_box(req, verbose=verbose, ln=ln))
            perform_external_collection_search_with_em(req, cc, [p, p1, p2, p3], f, ec, verbose,
                                               ln, selected_external_collections_infos, em=em)
        elif of.startswith("x"):
            # Print empty, but valid XML
            print_records_prologue(req, of)
            print_records_epilogue(req, of)

        return page_end(req, of, ln, em)


def prs_simple_search(results_in_any_collection, kwargs=None, req=None, of=None, cc=None, ln=None, p=None, f=None,
                    p1=None, p2=None, p3=None, ec=None, verbose=None, selected_external_collections_infos=None,
                    only_hosted_colls_actual_or_potential_results_p=None, query_representation_in_cache=None,
                    ap=None, hosted_colls_actual_or_potential_results_p=None, wl=None, em=None,
                    **dummy):
    if search_results_cache.cache.has_key(query_representation_in_cache):
        # query is not in the cache already, so reuse it:
        results_in_any_collection.union_update(search_results_cache.cache[query_representation_in_cache])
        if verbose and of.startswith("h"):
            write_warning("Search stage 0: query found in cache, reusing cached results.", req=req)
    else:
        try:
            # added the display_nearest_terms_box parameter to avoid printing out the "Nearest terms in any collection"
            # recommendations when there are results only in the hosted collections. Also added the if clause to avoid
            # searching in case we know we only have actual or potential hosted collections results
            if not only_hosted_colls_actual_or_potential_results_p:
                results_in_any_collection.union_update(search_pattern_parenthesised(req, p, f, ap=ap, of=of, verbose=verbose, ln=ln,
                                                                                    display_nearest_terms_box=not hosted_colls_actual_or_potential_results_p,
                                                                                    wl=wl))
        except:
            register_exception(req=req, alert_admin=True)
            if of.startswith("h"):
                req.write(create_error_box(req, verbose=verbose, ln=ln))
                perform_external_collection_search_with_em(req, cc, [p, p1, p2, p3], f, ec, verbose,
                                                           ln, selected_external_collections_infos, em=em)
            return page_end(req, of, ln, em)


def prs_intersect_results_with_collrecs(results_final, results_in_any_collection, kwargs=None, colls_to_search=None,
                                    req=None, ap=None, of=None, ln=None,
                                    cc=None, p=None, p1=None, p2=None, p3=None, f=None,
                                    ec=None, verbose=None, selected_external_collections_infos=None, em=None,
                                    **dummy):
    display_nearest_terms_box=not kwargs['hosted_colls_actual_or_potential_results_p']
    try:
        # added the display_nearest_terms_box parameter to avoid printing out the "Nearest terms in any collection"
        # recommendations when there results only in the hosted collections. Also added the if clause to avoid
        # searching in case we know since the last stage that we have no results in any collection
        if len(results_in_any_collection) != 0:
            results_final.update(intersect_results_with_collrecs(req, results_in_any_collection, colls_to_search, ap, of,
                                                                 verbose, ln, display_nearest_terms_box=display_nearest_terms_box))
    except:
        register_exception(req=req, alert_admin=True)
        if of.startswith("h"):
            req.write(create_error_box(req, verbose=verbose, ln=ln))
            perform_external_collection_search_with_em(req, cc, [p, p1, p2, p3], f, ec, verbose,
                                               ln, selected_external_collections_infos, em=em)
        return page_end(req, of, ln, em)


def prs_store_results_in_cache(query_representation_in_cache, results_in_any_collection, req=None, verbose=None, of=None, **dummy):
    if CFG_WEBSEARCH_SEARCH_CACHE_SIZE and not search_results_cache.cache.has_key(query_representation_in_cache):
        if len(search_results_cache.cache) > CFG_WEBSEARCH_SEARCH_CACHE_SIZE:
            search_results_cache.clear()
        search_results_cache.cache[query_representation_in_cache] = results_in_any_collection
        if verbose and of.startswith("h"):
            write_warning(req, "Search stage 3: storing query results in cache.", req=req)


def prs_apply_search_limits(results_final, kwargs=None, req=None, of=None, cc=None, ln=None, _=None,
                            p=None, p1=None, p2=None, p3=None, f=None, pl=None, ap=None, dt=None,
                            ec=None, selected_external_collections_infos=None,
                            hosted_colls_actual_or_potential_results_p=None,
                            datetext1=None, datetext2=None, verbose=None, wl=None, em=None,
                            **dummy):

    if datetext1 != "" and results_final != {}:
        if verbose and of.startswith("h"):
            write_warning("Search stage 5: applying time etc limits, from %s until %s..." % (datetext1, datetext2), req=req)
        try:
            new_res = intersect_results_with_hitset(req,
                                                    results_final,
                                                    search_unit_in_bibrec(datetext1, datetext2, dt),
                                                    ap,
                                                    aptext= _("No match within your time limits, "
                                                              "discarding this condition..."),
                                                    of=of)
            results_final.clear()
            results_final.update(new_res)
        except:
            register_exception(req=req, alert_admin=True)
            if of.startswith("h"):
                req.write(create_error_box(req, verbose=verbose, ln=ln))
                perform_external_collection_search_with_em(req, cc, [p, p1, p2, p3], f, ec, verbose,
                                                           ln, selected_external_collections_infos, em=em)
            return page_end(req, of, ln, em)
        if results_final == {} and not hosted_colls_actual_or_potential_results_p:
            if of.startswith("h"):
                perform_external_collection_search_with_em(req, cc, [p, p1, p2, p3], f, ec, verbose,
                                                   ln, selected_external_collections_infos, em=em)
            #if of.startswith("x"):
            #    # Print empty, but valid XML
            #    print_records_prologue(req, of)
            #    print_records_epilogue(req, of)
            return page_end(req, of, ln, em)

    if pl and results_final != {}:
        pl = wash_pattern(pl)
        if verbose and of.startswith("h"):
            write_warning("Search stage 5: applying search pattern limit %s..." % cgi.escape(pl), req=req)
        try:
            new_res = intersect_results_with_hitset(req,
                                                    results_final,
                                                    search_pattern_parenthesised(req, pl, ap=0, ln=ln, wl=wl),
                                                    ap,
                                                    aptext=_("No match within your search limits, "
                                                            "discarding this condition..."),
                                                    of=of)
            results_final.clear()
            results_final.update(new_res)
        except:
            register_exception(req=req, alert_admin=True)
            if of.startswith("h"):
                req.write(create_error_box(req, verbose=verbose, ln=ln))
                perform_external_collection_search_with_em(req, cc, [p, p1, p2, p3], f, ec, verbose,
                                                           ln, selected_external_collections_infos, em=em)
            return page_end(req, of, ln, em)

        if results_final == {} and not hosted_colls_actual_or_potential_results_p:
            if of.startswith("h"):
                perform_external_collection_search_with_em(req, cc, [p, p1, p2, p3], f, ec, verbose,
                                                           ln, selected_external_collections_infos, em=em)
            if of.startswith("x"):
                # Print empty, but valid XML
                print_records_prologue(req, of)
                print_records_epilogue(req, of)
            return page_end(req, of, ln, em)


def prs_split_into_collections(kwargs=None, results_final=None, colls_to_search=None, hosted_colls_results=None,
                       cpu_time=0, results_final_nb_total=None, hosted_colls_actual_or_potential_results_p=None,
                       hosted_colls_true_results=None, hosted_colls_timeouts=None, **dummy):
    results_final_nb_total = 0
    results_final_nb = {} # will hold number of records found in each collection
                          # (in simple dict to display overview more easily)
    for coll in results_final.keys():
        results_final_nb[coll] = len(results_final[coll])
        #results_final_nb_total += results_final_nb[coll]

    # Now let us calculate results_final_nb_total more precisely,
    # in order to get the total number of "distinct" hits across
    # searched collections; this is useful because a record might
    # have been attributed to more than one primary collection; so
    # we have to avoid counting it multiple times.  The price to
    # pay for this accuracy of results_final_nb_total is somewhat
    # increased CPU time.
    if results_final.keys() == 1:
        # only one collection; no need to union them
        results_final_for_all_selected_colls = results_final.values()[0]
        results_final_nb_total = results_final_nb.values()[0]
    else:
        # okay, some work ahead to union hits across collections:
        results_final_for_all_selected_colls = intbitset()
        for coll in results_final.keys():
            results_final_for_all_selected_colls.union_update(results_final[coll])
        results_final_nb_total = len(results_final_for_all_selected_colls)

    #if hosted_colls and (of.startswith("h") or of.startswith("x")):
    if hosted_colls_actual_or_potential_results_p:
        if hosted_colls_results:
            for result in hosted_colls_true_results:
                colls_to_search.append(result[0][1].name)
                results_final_nb[result[0][1].name] = result[1]
                results_final_nb_total += result[1]
                cpu_time += result[2]
        if hosted_colls_timeouts:
            for timeout in hosted_colls_timeouts:
                colls_to_search.append(timeout[1].name)
                # use -963 as a special number to identify the collections that timed out
                results_final_nb[timeout[1].name] = -963

    kwargs['results_final_nb'] = results_final_nb
    kwargs['results_final_nb_total'] = results_final_nb_total
    kwargs['results_final_for_all_selected_colls'] = results_final_for_all_selected_colls
    kwargs['cpu_time'] = cpu_time  #rca TODO: check where the cpu_time is used, this line was missing
    return (results_final_nb, results_final_nb_total, results_final_for_all_selected_colls)


def prs_summarize_records(kwargs=None, req=None, p=None, f=None, aas=None,
                       p1=None, p2=None, p3=None, f1=None, f2=None, f3=None, op1=None, op2=None,
                       ln=None, results_final_for_all_selected_colls=None, **dummy):
    # feed the current search to be summarized:
    from invenio.search_engine_summarizer import summarize_records
    search_p = p
    search_f = f
    if not p and (aas == 1 or p1 or p2 or p3):
        op_d = {'n': ' and not ', 'a': ' and ', 'o': ' or ', '': ''}
        triples = ziplist([f1, f2, f3], [p1, p2, p3], [op1, op2, ''])
        triples_len = len(triples)
        for i in range(triples_len):
            fi, pi, oi = triples[i]                       # e.g.:
            if i < triples_len-1 and not triples[i+1][1]: # if p2 empty
                triples[i+1][0] = ''                      #   f2 must be too
                oi = ''                                   #   and o1
            if ' ' in pi:
                pi = '"'+pi+'"'
            if fi:
                fi = fi + ':'
            search_p += fi + pi + op_d[oi]
        search_f = ''
    summarize_records(results_final_for_all_selected_colls, 'hcs', ln, search_p, search_f, req)


def prs_print_records(kwargs=None, results_final=None, req=None, of=None, cc=None, pl_in_url=None,
                    ln=None, _=None, p=None, p1=None, p2=None, p3=None, f=None, rg=None, sf=None,
                    so=None, sp=None, rm=None, ot=None, aas=None, f1=None, m1=None, op1=None,
                    f2=None, m2=None, op2=None, f3=None, m3=None, sc=None, d1y=None, d1m=None,
                    d1d=None, d2y=None, d2m=None, d2d=None, dt=None, jrec=None, colls_to_search=None,
                    hosted_colls_actual_or_potential_results_p=None, hosted_colls_results=None,
                    hosted_colls_true_results=None, hosted_colls_timeouts=None, results_final_nb=None,
                    cpu_time=None, verbose=None, em=None, **dummy):

    if len(colls_to_search)>1:
        cpu_time = -1 # we do not want to have search time printed on each collection

    print_records_prologue(req, of, cc=cc)
    results_final_colls = []
    wlqh_results_overlimit = 0
    for coll in colls_to_search:
        if results_final.has_key(coll) and len(results_final[coll]):
            if of.startswith("h"):
                req.write(print_search_info(p, f, sf, so, sp, rm, of, ot, coll, results_final_nb[coll],
                                            jrec, rg, aas, ln, p1, p2, p3, f1, f2, f3, m1, m2, m3, op1, op2,
                                            sc, pl_in_url,
                                            d1y, d1m, d1d, d2y, d2m, d2d, dt, cpu_time, em=em))
            results_final_recIDs = list(results_final[coll])
            results_final_relevances = []
            results_final_relevances_prologue = ""
            results_final_relevances_epilogue = ""
            if rm: # do we have to rank?
                results_final_recIDs_ranked, results_final_relevances, results_final_relevances_prologue, results_final_relevances_epilogue, results_final_comments = \
                                             rank_records(req, rm, 0, results_final[coll],
                                                          string.split(p) + string.split(p1) +
                                                          string.split(p2) + string.split(p3), verbose, so, of, ln, rg, jrec, kwargs['f'])
                if of.startswith("h"):
                    write_warning(results_final_comments, req=req)
                if results_final_recIDs_ranked:
                    results_final_recIDs = results_final_recIDs_ranked
                else:
                    # rank_records failed and returned some error message to display:
                    write_warning(results_final_relevances_prologue, req=req)
                    write_warning(results_final_relevances_epilogue, req=req)
            elif sf or (CFG_BIBSORT_BUCKETS and sorting_methods): # do we have to sort?
                results_final_recIDs = sort_records(req, results_final_recIDs, sf, so, sp, verbose, of, ln, rg=None, jrec=None)

            if len(results_final_recIDs) < CFG_WEBSEARCH_PREV_NEXT_HIT_LIMIT:
                results_final_colls.append(results_final_recIDs)
            else:
                wlqh_results_overlimit = 1

            print_records(req, results_final_recIDs, jrec, rg, of, ot, ln,
                          results_final_relevances,
                          results_final_relevances_prologue,
                          results_final_relevances_epilogue,
                          search_pattern=p,
                          print_records_prologue_p=False,
                          print_records_epilogue_p=False,
                          verbose=verbose,
                          sf=sf,
                          so=so,
                          sp=sp,
                          rm=rm,
                          em=em)

            if of.startswith("h"):
                req.write(print_search_info(p, f, sf, so, sp, rm, of, ot, coll, results_final_nb[coll],
                                            jrec, rg, aas, ln, p1, p2, p3, f1, f2, f3, m1, m2, m3, op1, op2,
                                            sc, pl_in_url,
                                            d1y, d1m, d1d, d2y, d2m, d2d, dt, cpu_time, 1, em=em))

    if req and not isinstance(req, cStringIO.OutputType):
        # store the last search results page
        session_param_set(req, 'websearch-last-query', req.unparsed_uri)
        if wlqh_results_overlimit:
            results_final_colls = None
        # store list of results if user wants to display hits
        # in a single list, or store list of collections of records
        # if user displays hits split by collections:
        session_param_set(req, 'websearch-last-query-hits', results_final_colls)

    #if hosted_colls and (of.startswith("h") or of.startswith("x")):
    if hosted_colls_actual_or_potential_results_p:
        if hosted_colls_results:
            # TODO: add a verbose message here
            for result in hosted_colls_true_results:
                if of.startswith("h"):
                    req.write(print_hosted_search_info(p, f, sf, so, sp, rm, of, ot, result[0][1].name, results_final_nb[result[0][1].name],
                                                jrec, rg, aas, ln, p1, p2, p3, f1, f2, f3, m1, m2, m3, op1, op2,
                                                sc, pl_in_url,
                                                d1y, d1m, d1d, d2y, d2m, d2d, dt, cpu_time, em=em))
                req.write(print_hosted_results(url_and_engine=result[0], ln=ln, of=of, req=req, limit=rg, em=em))
                if of.startswith("h"):
                    req.write(print_hosted_search_info(p, f, sf, so, sp, rm, of, ot, result[0][1].name, results_final_nb[result[0][1].name],
                                                jrec, rg, aas, ln, p1, p2, p3, f1, f2, f3, m1, m2, m3, op1, op2,
                                                sc, pl_in_url,
                                                d1y, d1m, d1d, d2y, d2m, d2d, dt, cpu_time, 1))
        if hosted_colls_timeouts:
            # TODO: add a verbose message here
            # TODO: check if verbose messages still work when dealing with (re)calculations of timeouts
            (hosted_colls_timeouts_results, hosted_colls_timeouts_timeouts) = do_calculate_hosted_collections_results(req, ln, None, verbose, None, hosted_colls_timeouts, CFG_HOSTED_COLLECTION_TIMEOUT_POST_SEARCH)
            if hosted_colls_timeouts_results:
                for result in hosted_colls_timeouts_results:
                    if result[1] == None or result[1] == False:
                        ## these are the searches the returned no or zero results
                        ## also print a nearest terms box, in case this is the only
                        ## collection being searched and it returns no results?
                        if of.startswith("h"):
                            req.write(print_hosted_search_info(p, f, sf, so, sp, rm, of, ot, result[0][1].name, -963,
                                                        jrec, rg, aas, ln, p1, p2, p3, f1, f2, f3, m1, m2, m3, op1, op2,
                                                        sc, pl_in_url,
                                                        d1y, d1m, d1d, d2y, d2m, d2d, dt, cpu_time))
                            req.write(print_hosted_results(url_and_engine=result[0], ln=ln, of=of, req=req, no_records_found=True, limit=rg, em=em))
                            req.write(print_hosted_search_info(p, f, sf, so, sp, rm, of, ot, result[0][1].name, -963,
                                                        jrec, rg, aas, ln, p1, p2, p3, f1, f2, f3, m1, m2, m3, op1, op2,
                                                        sc, pl_in_url,
                                                        d1y, d1m, d1d, d2y, d2m, d2d, dt, cpu_time, 1))
                    else:
                        # these are the searches that actually returned results on time
                        if of.startswith("h"):
                            req.write(print_hosted_search_info(p, f, sf, so, sp, rm, of, ot, result[0][1].name, result[1],
                                                        jrec, rg, aas, ln, p1, p2, p3, f1, f2, f3, m1, m2, m3, op1, op2,
                                                        sc, pl_in_url,
                                                        d1y, d1m, d1d, d2y, d2m, d2d, dt, cpu_time))
                        req.write(print_hosted_results(url_and_engine=result[0], ln=ln, of=of, req=req, limit=rg, em=em))
                        if of.startswith("h"):
                            req.write(print_hosted_search_info(p, f, sf, so, sp, rm, of, ot, result[0][1].name, result[1],
                                                        jrec, rg, aas, ln, p1, p2, p3, f1, f2, f3, m1, m2, m3, op1, op2,
                                                        sc, pl_in_url,
                                                        d1y, d1m, d1d, d2y, d2m, d2d, dt, cpu_time, 1))
            if hosted_colls_timeouts_timeouts:
                for timeout in hosted_colls_timeouts_timeouts:
                    if of.startswith("h"):
                        req.write(print_hosted_search_info(p, f, sf, so, sp, rm, of, ot, timeout[1].name, -963,
                                                    jrec, rg, aas, ln, p1, p2, p3, f1, f2, f3, m1, m2, m3, op1, op2,
                                                    sc, pl_in_url,
                                                    d1y, d1m, d1d, d2y, d2m, d2d, dt, cpu_time))
                        req.write(print_hosted_results(url_and_engine=timeout[0], ln=ln, of=of, req=req, search_timed_out=True, limit=rg, em=em))
                        req.write(print_hosted_search_info(p, f, sf, so, sp, rm, of, ot, timeout[1].name, -963,
                                                    jrec, rg, aas, ln, p1, p2, p3, f1, f2, f3, m1, m2, m3, op1, op2,
                                                    sc, pl_in_url,
                                                    d1y, d1m, d1d, d2y, d2m, d2d, dt, cpu_time, 1))

    print_records_epilogue(req, of)
    if f == "author" and of.startswith("h"):
        req.write(create_similarly_named_authors_link_box(p, ln))


def prs_log_query(kwargs=None, req=None, uid=None, of=None, ln=None, p=None, f=None,
               colls_to_search=None, results_final_nb_total=None, em=None, **dummy):
    # log query:
    try:
        id_query = log_query(req.remote_host, req.args, uid)
        if of.startswith("h") and id_query and (em == '' or EM_REPOSITORY["alert"] in em):
            if not of in ['hcs']:
                # display alert/RSS teaser for non-summary formats:
                user_info = collect_user_info(req)
                display_email_alert_part = True
                if user_info:
                    if user_info['email'] == 'guest':
                        if CFG_ACCESS_CONTROL_LEVEL_ACCOUNTS > 4:
                            display_email_alert_part = False
                    else:
                        if not user_info['precached_usealerts']:
                            display_email_alert_part = False
                req.write(websearch_templates.tmpl_alert_rss_teaser_box_for_query(id_query, \
                                     ln=ln, display_email_alert_part=display_email_alert_part))
    except:
        # do not log query if req is None (used by CLI interface)
        pass
    log_query_info("ss", p, f, colls_to_search, results_final_nb_total)


def prs_search_common(kwargs=None, req=None, of=None, cc=None, ln=None, uid=None, _=None, p=None,
                    p1=None, p2=None, p3=None, colls_to_display=None, f=None, rg=None, sf=None,
                    so=None, sp=None, rm=None, ot=None, aas=None, f1=None, m1=None, op1=None,
                    f2=None, m2=None, op2=None, f3=None, m3=None, sc=None, pl=None,
                    d1y=None, d1m=None, d1d=None, d2y=None, d2m=None, d2d=None,
                    dt=None, jrec=None, ec=None, action=None, colls_to_search=None, wash_colls_debug=None,
                    verbose=None, wl=None, em=None, **dummy):

    query_representation_in_cache = repr((p, f, colls_to_search, wl))
    page_start(req, of, cc, aas, ln, uid, p=create_page_title_search_pattern_info(p, p1, p2, p3), em=em)

    if of.startswith("h") and verbose and wash_colls_debug:
        write_warning("wash_colls debugging info : %s" % wash_colls_debug, req=req)

    prs_search_hosted_collections(kwargs=kwargs, **kwargs)


    if of.startswith("h"):
        req.write(create_search_box(cc, colls_to_display, p, f, rg, sf, so, sp, rm, of, ot, aas, ln, p1, f1, m1, op1,
                                    p2, f2, m2, op2, p3, f3, m3, sc, pl, d1y, d1m, d1d, d2y, d2m, d2d, dt, jrec, ec, action,
                                    em
                                    ))
    t1 = os.times()[4]
    results_in_any_collection = intbitset()
    if aas == 1 or (p1 or p2 or p3):
        ## 3A - advanced search
        output = prs_advanced_search(results_in_any_collection, kwargs=kwargs, **kwargs)
        if output is not None:
            return output

    else:
        ## 3B - simple search
        output = prs_simple_search(results_in_any_collection, kwargs=kwargs, **kwargs)
        if output is not None:
            return output


    if len(results_in_any_collection) == 0 and not kwargs['hosted_colls_actual_or_potential_results_p']:
        if of.startswith("x"):
            # Print empty, but valid XML
            print_records_prologue(req, of)
            print_records_epilogue(req, of)
        return None

    # store this search query results into search results cache if needed:
    prs_store_results_in_cache(query_representation_in_cache, results_in_any_collection, **kwargs)

    # search stage 4 and 5: intersection with collection universe and sorting/limiting
    try:
        output = prs_intersect_with_colls_and_apply_search_limits(results_in_any_collection, kwargs=kwargs, **kwargs)
        if output is not None:
            return output
    except Exception: # no results to display
        return None

    t2 = os.times()[4]
    cpu_time = t2 - t1
    kwargs['cpu_time'] = cpu_time

    ## search stage 6: display results:
    return prs_display_results(kwargs=kwargs, **kwargs)


def prs_intersect_with_colls_and_apply_search_limits(results_in_any_collection,
                                               kwargs=None, req=None, of=None, ln=None, _=None,
                                               p=None, p1=None, p2=None, p3=None, f=None, cc=None, ec=None,
                                               verbose=None, em=None, **dummy):
    # search stage 4: intersection with collection universe:
    results_final = {}
    output = prs_intersect_results_with_collrecs(results_final, results_in_any_collection, kwargs, **kwargs)
    if output is not None:
        return output

    # another external search if we still don't have something
    if results_final == {} and not kwargs['hosted_colls_actual_or_potential_results_p']:
        if of.startswith("x"):
            # Print empty, but valid XML
            print_records_prologue(req, of)
            print_records_epilogue(req, of)
        kwargs['results_final'] = results_final
        raise Exception

    # search stage 5: apply search option limits and restrictions:
    output = prs_apply_search_limits(results_final, kwargs=kwargs, **kwargs)
    kwargs['results_final'] = results_final
    if output is not None:
        return output


def prs_display_results(kwargs=None, results_final=None, req=None, of=None, sf=None,
                        so=None, sp=None, verbose=None, p=None, p1=None, p2=None, p3=None,
                        cc=None, ln=None, _=None, ec=None, colls_to_search=None, rm=None, cpu_time=None,
                        f=None, em=None, **dummy
                     ):

    ## search stage 6: display results:

    # split result set into collections
    (results_final_nb, results_final_nb_total, results_final_for_all_selected_colls) = prs_split_into_collections(kwargs=kwargs, **kwargs)


    # we continue past this point only if there is a hosted collection that has timed out and might offer potential results
    if results_final_nb_total == 0 and not kwargs['hosted_colls_potential_results_p']:
        if of.startswith("h"):
            write_warning("No match found, please enter different search terms.", req=req)
        elif of.startswith("x"):
            # Print empty, but valid XML
            print_records_prologue(req, of)
            print_records_epilogue(req, of)
    else:
        # yes, some hits found: good!
        # collection list may have changed due to not-exact-match-found policy so check it out:
        for coll in results_final.keys():
            if coll not in colls_to_search:
                colls_to_search.append(coll)
        # print results overview:
        if of == "id":
            # we have been asked to return list of recIDs
            recIDs = list(results_final_for_all_selected_colls)
            if rm: # do we have to rank?
                results_final_for_all_colls_rank_records_output = rank_records(req, rm, 0, results_final_for_all_selected_colls,
                                                                               string.split(p) + string.split(p1) +
                                                                               string.split(p2) + string.split(p3), verbose, so, of, ln, field=kwargs['f'])
                if results_final_for_all_colls_rank_records_output[0]:
                    recIDs = results_final_for_all_colls_rank_records_output[0]
            elif sf or (CFG_BIBSORT_BUCKETS and sorting_methods): # do we have to sort?
                recIDs = sort_records(req, recIDs, sf, so, sp, verbose, of, ln)
            return recIDs

        elif of.startswith("h"):
            if of not in ['hcs']:
                # added the hosted_colls_potential_results_p parameter to help print out the overview more accurately
                req.write(print_results_overview(colls_to_search, results_final_nb_total, results_final_nb, cpu_time,
                            ln, ec, hosted_colls_potential_results_p=kwargs['hosted_colls_potential_results_p'], em=em))
                kwargs['selected_external_collections_infos'] = print_external_results_overview(req, cc, [p, p1, p2, p3],
                                        f, ec, verbose, ln, print_overview=em == "" or EM_REPOSITORY["overview"] in em)
        # print number of hits found for XML outputs:
        if of.startswith("x"):
            req.write("<!-- Search-Engine-Total-Number-Of-Results: %s -->\n" % kwargs['results_final_nb_total'])
        # print records:
        if of in ['hcs']:
            prs_summarize_records(kwargs=kwargs, **kwargs)
        else:
            prs_print_records(kwargs=kwargs, **kwargs)


        prs_log_query(kwargs=kwargs, **kwargs)


# this is a copy of the prs_display_results with output parts removed, needed for external modules
def prs_rank_results(kwargs=None, results_final=None, req=None, colls_to_search=None,
                     sf=None, so=None, sp=None, of=None, rm=None, p=None, p1=None, p2=None, p3=None,
                     verbose=None, **dummy
                     ):

    ## search stage 6: display results:

    # split result set into collections
    (results_final_nb, results_final_nb_total, results_final_for_all_selected_colls) = prs_split_into_collections(kwargs=kwargs, **kwargs)


    # yes, some hits found: good!
    # collection list may have changed due to not-exact-match-found policy so check it out:
    for coll in results_final.keys():
        if coll not in colls_to_search:
            colls_to_search.append(coll)

    # we have been asked to return list of recIDs
    recIDs = list(results_final_for_all_selected_colls)
    if rm: # do we have to rank?
        results_final_for_all_colls_rank_records_output = rank_records(req, rm, 0, results_final_for_all_selected_colls,
                                                                       string.split(p) + string.split(p1) +
                                                                       string.split(p2) + string.split(p3), verbose, so, of, field=kwargs['f'])
        if results_final_for_all_colls_rank_records_output[0]:
            recIDs = results_final_for_all_colls_rank_records_output[0]
    elif sf or (CFG_BIBSORT_BUCKETS and sorting_methods): # do we have to sort?
        recIDs = sort_records(req, recIDs, sf, so, sp, verbose, of)
    return recIDs


def perform_request_cache(req, action="show"):
    """Manipulates the search engine cache."""
    req.content_type = "text/html"
    req.send_http_header()
    req.write("<html>")
    out = ""
    out += "<h1>Search Cache</h1>"
    # clear cache if requested:
    if action == "clear":
        search_results_cache.clear()
    req.write(out)
    # show collection reclist cache:
    out = "<h3>Collection reclist cache</h3>"
    out += "- collection table last updated: %s" % get_table_update_time('collection')
    out += "<br />- reclist cache timestamp: %s" % collection_reclist_cache.timestamp
    out += "<br />- reclist cache contents:"
    out += "<blockquote>"
    for coll in collection_reclist_cache.cache.keys():
        if collection_reclist_cache.cache[coll]:
            out += "%s (%d)<br />" % (coll, len(collection_reclist_cache.cache[coll]))
    out += "</blockquote>"
    req.write(out)
    # show search results cache:
    out = "<h3>Search Cache</h3>"
    out += "- search cache usage: %d queries cached (max. ~%d)" % \
           (len(search_results_cache.cache), CFG_WEBSEARCH_SEARCH_CACHE_SIZE)
    if len(search_results_cache.cache):
        out += "<br />- search cache contents:"
        out += "<blockquote>"
        for query, hitset in search_results_cache.cache.items():
            out += "<br />%s ... %s" % (query, hitset)
        out += """<p><a href="%s/search/cache?action=clear">clear search results cache</a>""" % CFG_SITE_URL
        out += "</blockquote>"
    req.write(out)
    # show field i18nname cache:
    out = "<h3>Field I18N names cache</h3>"
    out += "- fieldname table last updated: %s" % get_table_update_time('fieldname')
    out += "<br />- i18nname cache timestamp: %s" % field_i18nname_cache.timestamp
    out += "<br />- i18nname cache contents:"
    out += "<blockquote>"
    for field in field_i18nname_cache.cache.keys():
        for ln in field_i18nname_cache.cache[field].keys():
            out += "%s, %s = %s<br />" % (field, ln, field_i18nname_cache.cache[field][ln])
    out += "</blockquote>"
    req.write(out)
    # show collection i18nname cache:
    out = "<h3>Collection I18N names cache</h3>"
    out += "- collectionname table last updated: %s" % get_table_update_time('collectionname')
    out += "<br />- i18nname cache timestamp: %s" % collection_i18nname_cache.timestamp
    out += "<br />- i18nname cache contents:"
    out += "<blockquote>"
    for coll in collection_i18nname_cache.cache.keys():
        for ln in collection_i18nname_cache.cache[coll].keys():
            out += "%s, %s = %s<br />" % (coll, ln, collection_i18nname_cache.cache[coll][ln])
    out += "</blockquote>"
    req.write(out)
    req.write("</html>")
    return "\n"

def perform_request_log(req, date=""):
    """Display search log information for given date."""
    req.content_type = "text/html"
    req.send_http_header()
    req.write("<html>")
    req.write("<h1>Search Log</h1>")
    if date: # case A: display stats for a day
        yyyymmdd = string.atoi(date)
        req.write("<p><big><strong>Date: %d</strong></big><p>" % yyyymmdd)
        req.write("""<table border="1">""")
        req.write("<tr><td><strong>%s</strong></td><td><strong>%s</strong></td><td><strong>%s</strong></td><td><strong>%s</strong></td><td><strong>%s</strong></td><td><strong>%s</strong></td></tr>" % ("No.", "Time", "Pattern", "Field", "Collection", "Number of Hits"))
        # read file:
        p = os.popen("grep ^%d %s/search.log" % (yyyymmdd, CFG_LOGDIR), 'r')
        lines = p.readlines()
        p.close()
        # process lines:
        i = 0
        for line in lines:
            try:
                datetime, dummy_aas, p, f, c, nbhits = string.split(line,"#")
                i += 1
                req.write("<tr><td align=\"right\">#%d</td><td>%s:%s:%s</td><td>%s</td><td>%s</td><td>%s</td><td>%s</td></tr>" \
                          % (i, datetime[8:10], datetime[10:12], datetime[12:], p, f, c, nbhits))
            except:
                pass # ignore eventual wrong log lines
        req.write("</table>")
    else: # case B: display summary stats per day
        yyyymm01 = int(time.strftime("%Y%m01", time.localtime()))
        yyyymmdd = int(time.strftime("%Y%m%d", time.localtime()))
        req.write("""<table border="1">""")
        req.write("<tr><td><strong>%s</strong></td><td><strong>%s</strong></tr>" % ("Day", "Number of Queries"))
        for day in range(yyyymm01, yyyymmdd + 1):
            p = os.popen("grep -c ^%d %s/search.log" % (day, CFG_LOGDIR), 'r')
            for line in p.readlines():
                req.write("""<tr><td>%s</td><td align="right"><a href="%s/search/log?date=%d">%s</a></td></tr>""" % \
                          (day, CFG_SITE_URL, day, line))
            p.close()
        req.write("</table>")
    req.write("</html>")
    return "\n"

<<<<<<< HEAD
=======
def get_all_field_values(tag):
    """
    Return all existing values stored for a given tag.
    @param tag: the full tag, e.g. 909C0b
    @type tag: string
    @return: the list of values
    @rtype: list of strings
    """
    table = 'bib%02dx' % int(tag[:2])
    return [row[0] for row in run_sql("SELECT DISTINCT(value) FROM %s WHERE tag=%%s" % table, (tag, ))]
>>>>>>> 5d3a5b5d

def get_most_popular_field_values(recids, tags, exclude_values=None, count_repetitive_values=True):
    """
    Analyze RECIDS and look for TAGS and return most popular values
    and the frequency with which they occur sorted according to
    descending frequency.

    If a value is found in EXCLUDE_VALUES, then do not count it.

    If COUNT_REPETITIVE_VALUES is True, then we count every occurrence
    of value in the tags.  If False, then we count the value only once
    regardless of the number of times it may appear in a record.
    (But, if the same value occurs in another record, we count it, of
    course.)

    Example:
     >>> get_most_popular_field_values(range(11,20), '980__a')
     (('PREPRINT', 10), ('THESIS', 7), ...)
     >>> get_most_popular_field_values(range(11,20), ('100__a', '700__a'))
     (('Ellis, J', 10), ('Ellis, N', 7), ...)
     >>> get_most_popular_field_values(range(11,20), ('100__a', '700__a'), ('Ellis, J'))
     (('Ellis, N', 7), ...)
    """

    def _get_most_popular_field_values_helper_sorter(val1, val2):
        "Compare VAL1 and VAL2 according to, firstly, frequency, then secondly, alphabetically."
        compared_via_frequencies = cmp(valuefreqdict[val2], valuefreqdict[val1])
        if compared_via_frequencies == 0:
            return cmp(val1.lower(), val2.lower())
        else:
            return compared_via_frequencies

    valuefreqdict = {}
    ## sanity check:
    if not exclude_values:
        exclude_values = []
    if isinstance(tags, str):
        tags = (tags,)
    ## find values to count:
    vals_to_count = []
    displaytmp = {}
    if count_repetitive_values:
        # counting technique A: can look up many records at once: (very fast)
        for tag in tags:
            vals_to_count.extend(get_fieldvalues(recids, tag, sort=False))
    else:
        # counting technique B: must count record-by-record: (slow)
        for recid in recids:
            vals_in_rec = []
            for tag in tags:
                for val in get_fieldvalues(recid, tag, False):
                    vals_in_rec.append(val)
            # do not count repetitive values within this record
            # (even across various tags, so need to unify again):
            dtmp = {}
            for val in vals_in_rec:
                dtmp[val.lower()] = 1
                displaytmp[val.lower()] = val
            vals_in_rec = dtmp.keys()
            vals_to_count.extend(vals_in_rec)
    ## are we to exclude some of found values?
    for val in vals_to_count:
        if val not in exclude_values:
            if valuefreqdict.has_key(val):
                valuefreqdict[val] += 1
            else:
                valuefreqdict[val] = 1
    ## sort by descending frequency of values:
    out = ()
    vals = valuefreqdict.keys()
    vals.sort(_get_most_popular_field_values_helper_sorter)
    for val in vals:
        tmpdisplv = ''
        if displaytmp.has_key(val):
            tmpdisplv = displaytmp[val]
        else:
            tmpdisplv = val
        out += (tmpdisplv, valuefreqdict[val]),
    return out

def profile(p="", f="", c=CFG_SITE_NAME):
    """Profile search time."""
    import profile
    import pstats
    profile.run("perform_request_search(p='%s',f='%s', c='%s')" % (p, f, c), "perform_request_search_profile")
    p = pstats.Stats("perform_request_search_profile")
    p.strip_dirs().sort_stats("cumulative").print_stats()
    return 0


def perform_external_collection_search_with_em(req, current_collection, pattern_list, field,
        external_collection, verbosity_level=0, lang=CFG_SITE_LANG,
        selected_external_collections_infos=None, em=""):
    perform_external_collection_search(req, current_collection, pattern_list, field, external_collection,
                            verbosity_level, lang, selected_external_collections_infos,
                            print_overview=em == "" or EM_REPOSITORY["overview"] in em,
                            print_search_info=em == "" or EM_REPOSITORY["search_info"] in em,
                            print_see_also_box=em == "" or EM_REPOSITORY["see_also_box"] in em,
                            print_body=em == "" or EM_REPOSITORY["body"] in em)



def get_all_field_values(tag):
    """
    Return all existing values stored for a given tag.
    @param tag: the full tag, e.g. 909C0b
    @type tag: string
    @return: the list of values
    @rtype: list of strings
    """
    table = 'bib%2dx' % int(tag[:2])
    return [row[0] for row in run_sql("SELECT DISTINCT(value) FROM %s WHERE tag=%%s" % table, (tag, ))]<|MERGE_RESOLUTION|>--- conflicted
+++ resolved
@@ -6333,8 +6333,6 @@
     req.write("</html>")
     return "\n"
 
-<<<<<<< HEAD
-=======
 def get_all_field_values(tag):
     """
     Return all existing values stored for a given tag.
@@ -6345,7 +6343,6 @@
     """
     table = 'bib%02dx' % int(tag[:2])
     return [row[0] for row in run_sql("SELECT DISTINCT(value) FROM %s WHERE tag=%%s" % table, (tag, ))]
->>>>>>> 5d3a5b5d
 
 def get_most_popular_field_values(recids, tags, exclude_values=None, count_repetitive_values=True):
     """
@@ -6444,17 +6441,4 @@
                             print_overview=em == "" or EM_REPOSITORY["overview"] in em,
                             print_search_info=em == "" or EM_REPOSITORY["search_info"] in em,
                             print_see_also_box=em == "" or EM_REPOSITORY["see_also_box"] in em,
-                            print_body=em == "" or EM_REPOSITORY["body"] in em)
-
-
-
-def get_all_field_values(tag):
-    """
-    Return all existing values stored for a given tag.
-    @param tag: the full tag, e.g. 909C0b
-    @type tag: string
-    @return: the list of values
-    @rtype: list of strings
-    """
-    table = 'bib%2dx' % int(tag[:2])
-    return [row[0] for row in run_sql("SELECT DISTINCT(value) FROM %s WHERE tag=%%s" % table, (tag, ))]+                            print_body=em == "" or EM_REPOSITORY["body"] in em)