# -*- coding: utf-8 -*-

## This file is part of Invenio.
## Copyright (C) 2003, 2004, 2005, 2006, 2007, 2008, 2009, 2010, 2011, 2012 CERN.
##
## Invenio is free software; you can redistribute it and/or
## modify it under the terms of the GNU General Public License as
## published by the Free Software Foundation; either version 2 of the
## License, or (at your option) any later version.
##
## Invenio is distributed in the hope that it will be useful, but
## WITHOUT ANY WARRANTY; without even the implied warranty of
## MERCHANTABILITY or FITNESS FOR A PARTICULAR PURPOSE.  See the GNU
## General Public License for more details.
##
## You should have received a copy of the GNU General Public License
## along with Invenio; if not, write to the Free Software Foundation, Inc.,
## 59 Temple Place, Suite 330, Boston, MA 02111-1307, USA.

# pylint: disable=C0301

"""Invenio Search Engine in mod_python."""

__lastupdated__ = """$Date$"""

__revision__ = "$Id$"

## import general modules:
import cgi
import cStringIO
import copy
import string
import os
import re
import time
import urllib
import urlparse
import zlib
import sys

if sys.hexversion < 0x2040000:
    # pylint: disable=W0622
    from sets import Set as set
    # pylint: enable=W0622

## import Invenio stuff:
from invenio.config import \
     CFG_CERN_SITE, \
     CFG_INSPIRE_SITE, \
     CFG_OAI_ID_FIELD, \
     CFG_WEBCOMMENT_ALLOW_REVIEWS, \
     CFG_WEBSEARCH_CALL_BIBFORMAT, \
     CFG_WEBSEARCH_CREATE_SIMILARLY_NAMED_AUTHORS_LINK_BOX, \
     CFG_WEBSEARCH_FIELDS_CONVERT, \
     CFG_WEBSEARCH_NB_RECORDS_TO_SORT, \
     CFG_WEBSEARCH_SEARCH_CACHE_SIZE, \
     CFG_WEBSEARCH_USE_MATHJAX_FOR_FORMATS, \
     CFG_WEBSEARCH_USE_ALEPH_SYSNOS, \
     CFG_WEBSEARCH_DEF_RECORDS_IN_GROUPS, \
     CFG_WEBSEARCH_FULLTEXT_SNIPPETS, \
     CFG_WEBSEARCH_DISPLAY_NEAREST_TERMS, \
     CFG_BIBUPLOAD_SERIALIZE_RECORD_STRUCTURE, \
     CFG_BIBUPLOAD_EXTERNAL_SYSNO_TAG, \
     CFG_BIBRANK_SHOW_DOWNLOAD_GRAPHS, \
     CFG_WEBSEARCH_WILDCARD_LIMIT, \
     CFG_WEBSEARCH_SYNONYM_KBRS, \
     CFG_SITE_LANG, \
     CFG_SITE_NAME, \
     CFG_LOGDIR, \
     CFG_BIBFORMAT_HIDDEN_TAGS, \
     CFG_SITE_URL, \
     CFG_ACCESS_CONTROL_LEVEL_ACCOUNTS, \
     CFG_SOLR_URL, \
     CFG_SITE_RECORD, \
     CFG_WEBSEARCH_PREV_NEXT_HIT_LIMIT, \
     CFG_WEBSEARCH_VIEWRESTRCOLL_POLICY, \
     CFG_BIBSORT_BUCKETS

from invenio.search_engine_config import InvenioWebSearchUnknownCollectionError, InvenioWebSearchWildcardLimitError
from invenio.search_engine_utils import get_fieldvalues
from invenio.bibrecord import create_record
from invenio.bibrank_record_sorter import get_bibrank_methods, is_method_valid, rank_records as rank_records_bibrank
from invenio.bibrank_downloads_similarity import register_page_view_event, calculate_reading_similarity_list
from invenio.bibindex_engine_stemmer import stem
from invenio.bibindex_engine_tokenizer import wash_author_name, author_name_requires_phrase_search
from invenio.bibformat import format_record, format_records, get_output_format_content_type, create_excel
from invenio.bibformat_config import CFG_BIBFORMAT_USE_OLD_BIBFORMAT
from invenio.bibrank_downloads_grapher import create_download_history_graph_and_box
from invenio.bibknowledge import get_kbr_values
from invenio.data_cacher import DataCacher
from invenio.websearch_external_collections import print_external_results_overview, perform_external_collection_search
from invenio.access_control_admin import acc_get_action_id
from invenio.access_control_config import VIEWRESTRCOLL, \
    CFG_ACC_GRANT_AUTHOR_RIGHTS_TO_EMAILS_IN_TAGS
from invenio.websearchadminlib import get_detailed_page_tabs, get_detailed_page_tabs_counts
from invenio.intbitset import intbitset
from invenio.dbquery import DatabaseError, deserialize_via_marshal, InvenioDbQueryWildcardLimitError
from invenio.access_control_engine import acc_authorize_action
from invenio.errorlib import register_exception
from invenio.textutils import encode_for_xml, wash_for_utf8, strip_accents
from invenio.htmlutils import get_mathjax_header
from invenio.htmlutils import nmtoken_from_string

import invenio.template
webstyle_templates = invenio.template.load('webstyle')
webcomment_templates = invenio.template.load('webcomment')

from invenio.bibrank_citation_searcher import calculate_cited_by_list, \
    calculate_co_cited_with_list, get_records_with_num_cites, get_self_cited_by, \
    get_refersto_hitset, get_citedby_hitset
from invenio.bibrank_citation_grapher import create_citation_history_graph_and_box


from invenio.dbquery import run_sql, run_sql_with_limit, \
                            get_table_update_time, Error
from invenio.webuser import getUid, collect_user_info, session_param_set
from invenio.webpage import pageheaderonly, pagefooteronly, create_error_box
from invenio.messages import gettext_set_language
from invenio.search_engine_query_parser import SearchQueryParenthesisedParser, \
    SpiresToInvenioSyntaxConverter

from invenio import webinterface_handler_config as apache
from invenio.solrutils import solr_get_bitset


try:
    import invenio.template
    websearch_templates = invenio.template.load('websearch')
except:
    pass

from invenio.websearch_external_collections import calculate_hosted_collections_results, do_calculate_hosted_collections_results
from invenio.websearch_external_collections_config import CFG_HOSTED_COLLECTION_TIMEOUT_ANTE_SEARCH
from invenio.websearch_external_collections_config import CFG_HOSTED_COLLECTION_TIMEOUT_POST_SEARCH
from invenio.websearch_external_collections_config import CFG_EXTERNAL_COLLECTION_MAXRESULTS

VIEWRESTRCOLL_ID = acc_get_action_id(VIEWRESTRCOLL)

## global vars:
cfg_nb_browse_seen_records = 100 # limit of the number of records to check when browsing certain collection
cfg_nicely_ordered_collection_list = 0 # do we propose collection list nicely ordered or alphabetical?

## precompile some often-used regexp for speed reasons:
re_word = re.compile('[\s]')
re_quotes = re.compile('[\'\"]')
re_doublequote = re.compile('\"')
re_equal = re.compile('\=')
re_logical_and = re.compile('\sand\s', re.I)
re_logical_or = re.compile('\sor\s', re.I)
re_logical_not = re.compile('\snot\s', re.I)
re_operators = re.compile(r'\s([\+\-\|])\s')
re_pattern_wildcards_after_spaces = re.compile(r'(\s)[\*\%]+')
re_pattern_single_quotes = re.compile("'(.*?)'")
re_pattern_double_quotes = re.compile("\"(.*?)\"")
re_pattern_regexp_quotes = re.compile("\/(.*?)\/")
re_pattern_spaces_after_colon = re.compile(r'(:\s+)')
re_pattern_short_words = re.compile(r'([\s\"]\w{1,3})[\*\%]+')
re_pattern_space = re.compile("__SPACE__")
re_pattern_today = re.compile("\$TODAY\$")
re_pattern_parens = re.compile(r'\([^\)]+\s+[^\)]+\)')

## em possible values
EM_REPOSITORY={"body" : "B",
               "header" : "H",
               "footer" : "F",
               "search_box" : "S",
               "see_also_box" : "L",
               "basket" : "K",
               "alert" : "A",
               "search_info" : "I",
               "overview" : "O",
               "all_portalboxes" : "P",
               "te_portalbox" : "Pte",
               "tp_portalbox" : "Ptp",
               "np_portalbox" : "Pnp",
               "ne_portalbox" : "Pne",
               "lt_portalbox" : "Plt",
               "rt_portalbox" : "Prt"};

class RestrictedCollectionDataCacher(DataCacher):
    def __init__(self):
        def cache_filler():
            ret = []
            try:
                res = run_sql("""SELECT DISTINCT ar.value
                    FROM accROLE_accACTION_accARGUMENT raa JOIN accARGUMENT ar ON raa.id_accARGUMENT = ar.id
                    WHERE ar.keyword = 'collection' AND raa.id_accACTION = %s""", (VIEWRESTRCOLL_ID,))
            except Exception:
                # database problems, return empty cache
                return []
            for coll in res:
                ret.append(coll[0])
            return ret

        def timestamp_verifier():
            return max(get_table_update_time('accROLE_accACTION_accARGUMENT'), get_table_update_time('accARGUMENT'))

        DataCacher.__init__(self, cache_filler, timestamp_verifier)

def collection_restricted_p(collection, recreate_cache_if_needed=True):
    if recreate_cache_if_needed:
        restricted_collection_cache.recreate_cache_if_needed()
    return collection in restricted_collection_cache.cache

try:
    restricted_collection_cache.is_ok_p
except Exception:
    restricted_collection_cache = RestrictedCollectionDataCacher()


def ziplist(*lists):
    """Just like zip(), but returns lists of lists instead of lists of tuples

    Example:
    zip([f1, f2, f3], [p1, p2, p3], [op1, op2, '']) =>
       [(f1, p1, op1), (f2, p2, op2), (f3, p3, '')]
    ziplist([f1, f2, f3], [p1, p2, p3], [op1, op2, '']) =>
       [[f1, p1, op1], [f2, p2, op2], [f3, p3, '']]

    FIXME: This is handy to have, and should live somewhere else, like
           miscutil.really_useful_functions or something.
    XXX: Starting in python 2.6, the same can be achieved (faster) by
         using itertools.izip_longest(); when the minimum recommended Python
         is bumped, we should use that instead.
    """
    def l(*items):
        return list(items)
    return map(l, *lists)


def get_permitted_restricted_collections(user_info, recreate_cache_if_needed=True):
    """Return a list of collection that are restricted but for which the user
    is authorized."""
    if recreate_cache_if_needed:
        restricted_collection_cache.recreate_cache_if_needed()
    ret = []
    for collection in restricted_collection_cache.cache:
        if acc_authorize_action(user_info, 'viewrestrcoll', collection=collection)[0] == 0:
            ret.append(collection)
    return ret

def get_all_restricted_recids():
    """
    Return the set of all the restricted recids, i.e. the ids of those records
    which belong to at least one restricted collection.
    """
    ret = intbitset()
    for collection in restricted_collection_cache.cache:
        ret |= get_collection_reclist(collection)
    return ret

def get_restricted_collections_for_recid(recid, recreate_cache_if_needed=True):
    """
    Return the list of restricted collection names to which recid belongs.
    """
    if recreate_cache_if_needed:
        restricted_collection_cache.recreate_cache_if_needed()
        collection_reclist_cache.recreate_cache_if_needed()
    return [collection for collection in restricted_collection_cache.cache if recid in get_collection_reclist(collection, recreate_cache_if_needed=False)]

def is_user_owner_of_record(user_info, recid):
    """
    Check if the user is owner of the record, i.e. he is the submitter
    and/or belongs to a owner-like group authorized to 'see' the record.

    @param user_info: the user_info dictionary that describe the user.
    @type user_info: user_info dictionary
    @param recid: the record identifier.
    @type recid: positive integer
    @return: True if the user is 'owner' of the record; False otherwise
    @rtype: bool
    """
    authorized_emails_or_group = []
    for tag in CFG_ACC_GRANT_AUTHOR_RIGHTS_TO_EMAILS_IN_TAGS:
        authorized_emails_or_group.extend(get_fieldvalues(recid, tag))
    for email_or_group in authorized_emails_or_group:
        if email_or_group in user_info['group']:
            return True
        email = email_or_group.strip().lower()
        if user_info['email'].strip().lower() == email:
            return True
    return False

def check_user_can_view_record(user_info, recid):
    """
    Check if the user is authorized to view the given recid. The function
    grants access in two cases: either user has author rights on this
    record, or he has view rights to the primary collection this record
    belongs to.

    @param user_info: the user_info dictionary that describe the user.
    @type user_info: user_info dictionary
    @param recid: the record identifier.
    @type recid: positive integer
    @return: (0, ''), when authorization is granted, (>0, 'message') when
    authorization is not granted
    @rtype: (int, string)
    """
    policy = CFG_WEBSEARCH_VIEWRESTRCOLL_POLICY.strip().upper()
    if isinstance(recid, str):
        recid = int(recid)
    if record_public_p(recid):
        ## The record is already known to be public.
        return (0, '')
    ## At this point, either webcoll has not yet run or there are some
    ## restricted collections. Let's see first if the user own the record.
    if is_user_owner_of_record(user_info, recid):
        ## Perfect! It's authorized then!
        return (0, '')
    restricted_collections = get_restricted_collections_for_recid(recid, recreate_cache_if_needed=False)
    if restricted_collections:
        ## If there are restricted collections the user must be authorized to all/any of them (depending on the policy)
        auth_code, auth_msg = 0, ''
        for collection in get_restricted_collections_for_recid(recid, recreate_cache_if_needed=False):
            (auth_code, auth_msg) = acc_authorize_action(user_info, VIEWRESTRCOLL, collection=collection)
            if auth_code and policy != 'ANY':
                ## Ouch! the user is not authorized to this collection
                return (auth_code, auth_msg)
            elif auth_code == 0 and policy == 'ANY':
                ## Good! At least one collection is authorized
                return (0, '')
        ## Depending on the policy, the user will be either authorized or not
        return auth_code, auth_msg
    if is_record_in_any_collection(recid, recreate_cache_if_needed=False):
        ## the record is not in any restricted collection
        return (0, '')
    elif record_exists(recid) > 0:
        ## We are in the case where webcoll has not run.
        ## Let's authorize SUPERADMIN
        (auth_code, auth_msg) = acc_authorize_action(user_info, VIEWRESTRCOLL, collection=None)
        if auth_code == 0:
            return (0, '')
        else:
            ## Too bad. Let's print a nice message:
            return (1, """The record you are trying to access has just been
submitted to the system and needs to be assigned to the
proper collections. It is currently restricted for security reasons
until the assignment will be fully completed. Please come back later to
properly access this record.""")
    else:
        ## The record either does not exists or has been deleted.
        ## Let's handle these situations outside of this code.
        return (0, '')

class IndexStemmingDataCacher(DataCacher):
    """
    Provides cache for stemming information for word/phrase indexes.
    This class is not to be used directly; use function
    get_index_stemming_language() instead.
    """
    def __init__(self):
        def cache_filler():
            try:
                res = run_sql("""SELECT id, stemming_language FROM idxINDEX""")
            except DatabaseError:
                # database problems, return empty cache
                return {}
            return dict(res)

        def timestamp_verifier():
            return get_table_update_time('idxINDEX')

        DataCacher.__init__(self, cache_filler, timestamp_verifier)

try:
    index_stemming_cache.is_ok_p
except Exception:
    index_stemming_cache = IndexStemmingDataCacher()

def get_index_stemming_language(index_id, recreate_cache_if_needed=True):
    """Return stemming langugage for given index."""
    if recreate_cache_if_needed:
        index_stemming_cache.recreate_cache_if_needed()
    return index_stemming_cache.cache[index_id]

class CollectionRecListDataCacher(DataCacher):
    """
    Provides cache for collection reclist hitsets.  This class is not
    to be used directly; use function get_collection_reclist() instead.
    """
    def __init__(self):
        def cache_filler():
            ret = {}
            try:
                res = run_sql("SELECT name,reclist FROM collection")
            except Exception:
                # database problems, return empty cache
                return {}
            for name, reclist in res:
                ret[name] = None # this will be filled later during runtime by calling get_collection_reclist(coll)
            return ret

        def timestamp_verifier():
            return get_table_update_time('collection')

        DataCacher.__init__(self, cache_filler, timestamp_verifier)

try:
    if not collection_reclist_cache.is_ok_p:
        raise Exception
except Exception:
    collection_reclist_cache = CollectionRecListDataCacher()

def get_collection_reclist(coll, recreate_cache_if_needed=True):
    """Return hitset of recIDs that belong to the collection 'coll'."""
    if recreate_cache_if_needed:
        collection_reclist_cache.recreate_cache_if_needed()
    if not collection_reclist_cache.cache[coll]:
        # not yet it the cache, so calculate it and fill the cache:
        set = intbitset()
        query = "SELECT nbrecs,reclist FROM collection WHERE name=%s"
        res = run_sql(query, (coll, ), 1)
        if res:
            try:
                set = intbitset(res[0][1])
            except:
                pass
        collection_reclist_cache.cache[coll] = set
    # finally, return reclist:
    return collection_reclist_cache.cache[coll]

def get_available_output_formats(visible_only=False):
    """
    Return the list of available output formats.  When visible_only is
    True, returns only those output formats that have visibility flag
    set to 1.
    """

    formats = []
    query = "SELECT code,name FROM format"
    if visible_only:
        query += " WHERE visibility='1'"
    query += " ORDER BY name ASC"
    res = run_sql(query)
    if res:
        # propose found formats:
        for code, name in res:
            formats.append({ 'value' : code,
                             'text' : name
                           })
    else:
        formats.append({'value' : 'hb',
                        'text' : "HTML brief"
                       })
    return formats

class SearchResultsCache(DataCacher):
    """
    Provides temporary lazy cache for Search Results.
    Useful when users click on `next page'.
    """
    def __init__(self):
        def cache_filler():
            return {}
        def timestamp_verifier():
            return '1970-01-01 00:00:00' # lazy cache is always okay;
                                         # its filling is governed by
                                         # CFG_WEBSEARCH_SEARCH_CACHE_SIZE
        DataCacher.__init__(self, cache_filler, timestamp_verifier)

try:
    if not search_results_cache.is_ok_p:
        raise Exception
except Exception:
    search_results_cache = SearchResultsCache()

class CollectionI18nNameDataCacher(DataCacher):
    """
    Provides cache for I18N collection names.  This class is not to be
    used directly; use function get_coll_i18nname() instead.
    """
    def __init__(self):
        def cache_filler():
            ret = {}
            try:
                res = run_sql("SELECT c.name,cn.ln,cn.value FROM collectionname AS cn, collection AS c WHERE cn.id_collection=c.id AND cn.type='ln'") # ln=long name
            except Exception:
                # database problems
                return {}
            for c, ln, i18nname in res:
                if i18nname:
                    if not ret.has_key(c):
                        ret[c] = {}
                    ret[c][ln] = i18nname
            return ret

        def timestamp_verifier():
            return get_table_update_time('collectionname')

        DataCacher.__init__(self, cache_filler, timestamp_verifier)

try:
    if not collection_i18nname_cache.is_ok_p:
        raise Exception
except Exception:
    collection_i18nname_cache = CollectionI18nNameDataCacher()

def get_coll_i18nname(c, ln=CFG_SITE_LANG, verify_cache_timestamp=True):
    """
    Return nicely formatted collection name (of the name type `ln'
    (=long name)) for collection C in language LN.

    This function uses collection_i18nname_cache, but it verifies
    whether the cache is up-to-date first by default.  This
    verification step is performed by checking the DB table update
    time.  So, if you call this function 1000 times, it can get very
    slow because it will do 1000 table update time verifications, even
    though collection names change not that often.

    Hence the parameter VERIFY_CACHE_TIMESTAMP which, when set to
    False, will assume the cache is already up-to-date.  This is
    useful namely in the generation of collection lists for the search
    results page.
    """
    if verify_cache_timestamp:
        collection_i18nname_cache.recreate_cache_if_needed()
    out = c
    try:
        out = collection_i18nname_cache.cache[c][ln]
    except KeyError:
        pass # translation in LN does not exist
    return out

class FieldI18nNameDataCacher(DataCacher):
    """
    Provides cache for I18N field names.  This class is not to be used
    directly; use function get_field_i18nname() instead.
    """
    def __init__(self):
        def cache_filler():
            ret = {}
            try:
                res = run_sql("SELECT f.name,fn.ln,fn.value FROM fieldname AS fn, field AS f WHERE fn.id_field=f.id AND fn.type='ln'") # ln=long name
            except Exception:
                # database problems, return empty cache
                return {}
            for f, ln, i18nname in res:
                if i18nname:
                    if not ret.has_key(f):
                        ret[f] = {}
                    ret[f][ln] = i18nname
            return ret

        def timestamp_verifier():
            return get_table_update_time('fieldname')

        DataCacher.__init__(self, cache_filler, timestamp_verifier)

try:
    if not field_i18nname_cache.is_ok_p:
        raise Exception
except Exception:
    field_i18nname_cache = FieldI18nNameDataCacher()

def get_field_i18nname(f, ln=CFG_SITE_LANG, verify_cache_timestamp=True):
    """
    Return nicely formatted field name (of type 'ln', 'long name') for
    field F in language LN.

    If VERIFY_CACHE_TIMESTAMP is set to True, then verify DB timestamp
    and field I18N name cache timestamp and refresh cache from the DB
    if needed.  Otherwise don't bother checking DB timestamp and
    return the cached value.  (This is useful when get_field_i18nname
    is called inside a loop.)
    """
    if verify_cache_timestamp:
        field_i18nname_cache.recreate_cache_if_needed()
    out = f
    try:
        out = field_i18nname_cache.cache[f][ln]
    except KeyError:
        pass # translation in LN does not exist
    return out

def get_alphabetically_ordered_collection_list(level=0, ln=CFG_SITE_LANG):
    """Returns nicely ordered (score respected) list of collections, more exactly list of tuples
       (collection name, printable collection name).
       Suitable for create_search_box()."""
    out = []
    res = run_sql("SELECT id,name FROM collection ORDER BY name ASC")
    for c_id, c_name in res:
        # make a nice printable name (e.g. truncate c_printable for
        # long collection names in given language):
        c_printable_fullname = get_coll_i18nname(c_name, ln, False)
        c_printable = wash_index_term(c_printable_fullname, 30, False)
        if c_printable != c_printable_fullname:
            c_printable = c_printable + "..."
        if level:
            c_printable = " " + level * '-' + " " + c_printable
        out.append([c_name, c_printable])
    return out

def get_nicely_ordered_collection_list(collid=1, level=0, ln=CFG_SITE_LANG):
    """Returns nicely ordered (score respected) list of collections, more exactly list of tuples
       (collection name, printable collection name).
       Suitable for create_search_box()."""
    colls_nicely_ordered = []
    res = run_sql("""SELECT c.name,cc.id_son FROM collection_collection AS cc, collection AS c
                     WHERE c.id=cc.id_son AND cc.id_dad=%s ORDER BY score DESC""", (collid, ))
    for c, cid in res:
        # make a nice printable name (e.g. truncate c_printable for
        # long collection names in given language):
        c_printable_fullname = get_coll_i18nname(c, ln, False)
        c_printable = wash_index_term(c_printable_fullname, 30, False)
        if c_printable != c_printable_fullname:
            c_printable = c_printable + "..."
        if level:
            c_printable = " " + level * '-' + " " + c_printable
        colls_nicely_ordered.append([c, c_printable])
        colls_nicely_ordered  = colls_nicely_ordered + get_nicely_ordered_collection_list(cid, level+1, ln=ln)
    return colls_nicely_ordered

def get_index_id_from_field(field):
    """
    Return index id with name corresponding to FIELD, or the first
    index id where the logical field code named FIELD is indexed.

    Return zero in case there is no index defined for this field.

    Example: field='author', output=4.
    """
    out = 0
    if not field:
        field = 'global' # empty string field means 'global' index (field 'anyfield')

    # first look in the index table:
    res = run_sql("""SELECT id FROM idxINDEX WHERE name=%s""", (field,))
    if res:
        out = res[0][0]
        return out

    # not found in the index table, now look in the field table:
    res = run_sql("""SELECT w.id FROM idxINDEX AS w, idxINDEX_field AS wf, field AS f
                      WHERE f.code=%s AND wf.id_field=f.id AND w.id=wf.id_idxINDEX
                      LIMIT 1""", (field,))
    if res:
        out = res[0][0]
    return out

def get_words_from_pattern(pattern):
    "Returns list of whitespace-separated words from pattern."
    words = {}
    for word in string.split(pattern):
        if not words.has_key(word):
            words[word] = 1
    return words.keys()

def create_basic_search_units(req, p, f, m=None, of='hb'):
    """Splits search pattern and search field into a list of independently searchable units.
       - A search unit consists of '(operator, pattern, field, type, hitset)' tuples where
          'operator' is set union (|), set intersection (+) or set exclusion (-);
          'pattern' is either a word (e.g. muon*) or a phrase (e.g. 'nuclear physics');
          'field' is either a code like 'title' or MARC tag like '100__a';
          'type' is the search type ('w' for word file search, 'a' for access file search).
        - Optionally, the function accepts the match type argument 'm'.
          If it is set (e.g. from advanced search interface), then it
          performs this kind of matching.  If it is not set, then a guess is made.
          'm' can have values: 'a'='all of the words', 'o'='any of the words',
                               'p'='phrase/substring', 'r'='regular expression',
                               'e'='exact value'.
        - Warnings are printed on req (when not None) in case of HTML output formats."""

    opfts = [] # will hold (o,p,f,t,h) units

    # FIXME: quick hack for the journal index
    if f == 'journal':
        opfts.append(['+', p, f, 'w'])
        return opfts

    ## check arguments: is desired matching type set?
    if m:
        ## A - matching type is known; good!
        if m == 'e':
            # A1 - exact value:
            opfts.append(['+', p, f, 'a']) # '+' since we have only one unit
        elif m == 'p':
            # A2 - phrase/substring:
            opfts.append(['+', "%" + p + "%", f, 'a']) # '+' since we have only one unit
        elif m == 'r':
            # A3 - regular expression:
            opfts.append(['+', p, f, 'r']) # '+' since we have only one unit
        elif m == 'a' or m == 'w':
            # A4 - all of the words:
            p = strip_accents(p) # strip accents for 'w' mode, FIXME: delete when not needed
            for word in get_words_from_pattern(p):
                opfts.append(['+', word, f, 'w']) # '+' in all units
        elif m == 'o':
            # A5 - any of the words:
            p = strip_accents(p) # strip accents for 'w' mode, FIXME: delete when not needed
            for word in get_words_from_pattern(p):
                if len(opfts)==0:
                    opfts.append(['+', word, f, 'w']) # '+' in the first unit
                else:
                    opfts.append(['|', word, f, 'w']) # '|' in further units
        else:
            if of.startswith("h"):
                print_warning(req, "Matching type '%s' is not implemented yet." % cgi.escape(m), "Warning")
            opfts.append(['+', "%" + p + "%", f, 'w'])
    else:
        ## B - matching type is not known: let us try to determine it by some heuristics
        if f and p[0] == '"' and p[-1] == '"':
            ## B0 - does 'p' start and end by double quote, and is 'f' defined? => doing ACC search
            opfts.append(['+', p[1:-1], f, 'a'])
        elif f in ('author', 'firstauthor', 'exactauthor', 'exactfirstauthor') and author_name_requires_phrase_search(p):
            ## B1 - do we search in author, and does 'p' contain space/comma/dot/etc?
            ## => doing washed ACC search
            opfts.append(['+', p, f, 'a'])
        elif f and p[0] == "'" and p[-1] == "'":
            ## B0bis - does 'p' start and end by single quote, and is 'f' defined? => doing ACC search
            opfts.append(['+', '%' + p[1:-1] + '%', f, 'a'])
        elif f and p[0] == "/" and p[-1] == "/":
            ## B0ter - does 'p' start and end by a slash, and is 'f' defined? => doing regexp search
            opfts.append(['+', p[1:-1], f, 'r'])
        elif f and string.find(p, ',') >= 0:
            ## B1 - does 'p' contain comma, and is 'f' defined? => doing ACC search
            opfts.append(['+', p, f, 'a'])
        elif f and str(f[0:2]).isdigit():
            ## B2 - does 'f' exist and starts by two digits?  => doing ACC search
            opfts.append(['+', p, f, 'a'])
        else:
            ## B3 - doing WRD search, but maybe ACC too
            # search units are separated by spaces unless the space is within single or double quotes
            # so, let us replace temporarily any space within quotes by '__SPACE__'
            p = re_pattern_single_quotes.sub(lambda x: "'"+string.replace(x.group(1), ' ', '__SPACE__')+"'", p)
            p = re_pattern_double_quotes.sub(lambda x: "\""+string.replace(x.group(1), ' ', '__SPACE__')+"\"", p)
            p = re_pattern_regexp_quotes.sub(lambda x: "/"+string.replace(x.group(1), ' ', '__SPACE__')+"/", p)
            # and spaces after colon as well:
            p = re_pattern_spaces_after_colon.sub(lambda x: string.replace(x.group(1), ' ', '__SPACE__'), p)
            # wash argument:
            p = re_equal.sub(":", p)
            p = re_logical_and.sub(" ", p)
            p = re_logical_or.sub(" |", p)
            p = re_logical_not.sub(" -", p)
            p = re_operators.sub(r' \1', p)
            for pi in string.split(p): # iterate through separated units (or items, as "pi" stands for "p item")
                pi = re_pattern_space.sub(" ", pi) # replace back '__SPACE__' by ' '
                # firstly, determine set operator
                if pi[0] == '+' or pi[0] == '-' or pi[0] == '|':
                    oi = pi[0]
                    pi = pi[1:]
                else:
                    # okay, there is no operator, so let us decide what to do by default
                    oi = '+' # by default we are doing set intersection...
                # secondly, determine search pattern and field:
                if string.find(pi, ":") > 0:
                    fi, pi = string.split(pi, ":", 1)
                    fi = wash_field(fi)
                    # test whether fi is a real index code or a MARC-tag defined code:
                    if fi in get_fieldcodes() or '00' <= fi[:2] <= '99':
                        pass
                    else:
                        # it is not, so join it back:
                        fi, pi = f, fi + ":" + pi
                else:
                    fi, pi = f, pi
                # wash 'fi' argument:
                fi = wash_field(fi)
                # wash 'pi' argument:
                pi = pi.strip() # strip eventual spaces
                if re_quotes.match(pi):
                    # B3a - quotes are found => do ACC search (phrase search)
                    if pi[0] == '"' and pi[-1] == '"':
                        pi = string.replace(pi, '"', '') # remove quote signs
                        opfts.append([oi, pi, fi, 'a'])
                    elif pi[0] == "'" and pi[-1] == "'":
                        pi = string.replace(pi, "'", "") # remove quote signs
                        opfts.append([oi, "%" + pi + "%", fi, 'a'])
                    else: # unbalanced quotes, so fall back to WRD query:
                        opfts.append([oi, pi, fi, 'w'])
                elif pi.startswith('/') and pi.endswith('/'):
                    # B3b - pi has slashes around => do regexp search
                    opfts.append([oi, pi[1:-1], fi, 'r'])
                elif fi and len(fi) > 1 and str(fi[0]).isdigit() and str(fi[1]).isdigit():
                    # B3c - fi exists and starts by two digits => do ACC search
                    opfts.append([oi, pi, fi, 'a'])
                elif fi and not get_index_id_from_field(fi) and get_field_name(fi):
                    # B3d - logical field fi exists but there is no WRD index for fi => try ACC search
                    opfts.append([oi, pi, fi, 'a'])
                else:
                    # B3e - general case => do WRD search
                    pi = strip_accents(pi) # strip accents for 'w' mode, FIXME: delete when not needed
                    for pii in get_words_from_pattern(pi):
                        opfts.append([oi, pii, fi, 'w'])
    ## sanity check:
    for i in range(0, len(opfts)):
        try:
            pi = opfts[i][1]
            if pi == '*':
                if of.startswith("h"):
                    print_warning(req, "Ignoring standalone wildcard word.", "Warning")
                del opfts[i]
            if pi == '' or pi == ' ':
                fi = opfts[i][2]
                if fi:
                    if of.startswith("h"):
                        print_warning(req, "Ignoring empty <em>%s</em> search term." % fi, "Warning")
                del opfts[i]
        except:
            pass

    ## replace old logical field names if applicable:
    if CFG_WEBSEARCH_FIELDS_CONVERT:
        opfts = [[o,p,wash_field(f),t] for o,p,f,t in opfts]

    ## return search units:
    return opfts

def page_start(req, of, cc, aas, ln, uid, title_message=None,
               description='', keywords='', recID=-1, tab='', p='', em=''):
    """
    Start page according to given output format.

    @param title_message: title of the page, not escaped for HTML
    @param description: description of the page, not escaped for HTML
    @param keywords: keywords of the page, not escaped for HTML
    """
    _ = gettext_set_language(ln)
    if not req or isinstance(req, cStringIO.OutputType):
        return # we were called from CLI

    if not title_message:
        title_message = _("Search Results")

    content_type = get_output_format_content_type(of)

    if of.startswith('x'):
        if of == 'xr':
            # we are doing RSS output
            req.content_type = "application/rss+xml"
            req.send_http_header()
            req.write("""<?xml version="1.0" encoding="UTF-8"?>\n""")
        else:
            # we are doing XML output:
            req.content_type = "text/xml"
            req.send_http_header()
            req.write("""<?xml version="1.0" encoding="UTF-8"?>\n""")
    elif of.startswith('t') or str(of[0:3]).isdigit():
        # we are doing plain text output:
        req.content_type = "text/plain"
        req.send_http_header()
    elif of == "id":
        pass # nothing to do, we shall only return list of recIDs
    elif content_type == 'text/html':
        # we are doing HTML output:
        req.content_type = "text/html"
        req.send_http_header()

        if not description:
            description = "%s %s." % (cc, _("Search Results"))

        if not keywords:
            keywords = "%s, WebSearch, %s" % (get_coll_i18nname(CFG_SITE_NAME, ln, False), get_coll_i18nname(cc, ln, False))

        ## generate RSS URL:
        argd = {}
        if req.args:
            argd = cgi.parse_qs(req.args)
        rssurl = websearch_templates.build_rss_url(argd)

        ## add MathJax if displaying single records (FIXME: find
        ## eventual better place to this code)
        if of.lower() in CFG_WEBSEARCH_USE_MATHJAX_FOR_FORMATS:
            metaheaderadd = get_mathjax_header(req.is_https())
        else:
            metaheaderadd = ''

        ## generate navtrail:
        navtrail = create_navtrail_links(cc, aas, ln)
        if navtrail != '':
            navtrail += ' &gt; '
        if (tab != '' or ((of != '' or of.lower() != 'hd') and of != 'hb')) and \
               recID != -1:
            # If we are not in information tab in HD format, customize
            # the nav. trail to have a link back to main record. (Due
            # to the way perform_request_search() works, hb
            # (lowercase) is equal to hd)
            navtrail += ' <a class="navtrail" href="%s/%s/%s">%s</a>' % \
                            (CFG_SITE_URL, CFG_SITE_RECORD, recID, cgi.escape(title_message))
            if (of != '' or of.lower() != 'hd') and of != 'hb':
                # Export
                format_name = of
                query = "SELECT name FROM format WHERE code=%s"
                res = run_sql(query, (of,))
                if res:
                    format_name = res[0][0]
                navtrail += ' &gt; ' + format_name
            else:
                # Discussion, citations, etc. tabs
                tab_label = get_detailed_page_tabs(cc, ln=ln)[tab]['label']
                navtrail += ' &gt; ' + _(tab_label)
        else:
            navtrail += cgi.escape(title_message)

        if p:
            # we are serving search/browse results pages, so insert pattern:
            navtrail += ": " + cgi.escape(p)
            title_message = p + " - " + title_message

        body_css_classes = []
        if cc:
            # we know the collection, lets allow page styles based on cc

            #collection names may not satisfy rules for css classes which
            #are something like:  -?[_a-zA-Z]+[_a-zA-Z0-9-]*
            #however it isn't clear what we should do about cases with
            #numbers, so we leave them to fail.  Everything else becomes "_"

            css = nmtoken_from_string(cc).replace('.','_').replace('-','_').replace(':','_')
            body_css_classes.append(css)

        ## finally, print page header:
        if em == '' or EM_REPOSITORY["header"] in em:
            req.write(pageheaderonly(req=req, title=title_message,
                                 navtrail=navtrail,
                                 description=description,
                                 keywords=keywords,
                                 metaheaderadd=metaheaderadd,
                                 uid=uid,
                                 language=ln,
                                 navmenuid='search',
                                 navtrail_append_title_p=0,
                                 rssurl=rssurl,
                                 body_css_classes=body_css_classes))
        req.write(websearch_templates.tmpl_search_pagestart(ln=ln))
    #else:
    #    req.send_http_header()

def page_end(req, of="hb", ln=CFG_SITE_LANG, em=""):
    "End page according to given output format: e.g. close XML tags, add HTML footer, etc."
    if of == "id":
        return [] # empty recID list
    if not req:
        return # we were called from CLI
    if of.startswith('h'):
        req.write(websearch_templates.tmpl_search_pageend(ln = ln)) # pagebody end
        if em == "" or EM_REPOSITORY["footer"] in em:
            req.write(pagefooteronly(lastupdated=__lastupdated__, language=ln, req=req))
    return

def create_page_title_search_pattern_info(p, p1, p2, p3):
    """Create the search pattern bit for the page <title> web page
    HTML header.  Basically combine p and (p1,p2,p3) together so that
    the page header may be filled whether we are in the Simple Search
    or Advanced Search interface contexts."""
    out = ""
    if p:
        out = p
    else:
        out = p1
        if p2:
            out += ' ' + p2
        if p3:
            out += ' ' + p3
    return out

def create_inputdate_box(name="d1", selected_year=0, selected_month=0, selected_day=0, ln=CFG_SITE_LANG):
    "Produces 'From Date', 'Until Date' kind of selection box.  Suitable for search options."

    _ = gettext_set_language(ln)

    box = ""
    # day
    box += """<select name="%sd">""" % name
    box += """<option value="">%s""" % _("any day")
    for day in range(1, 32):
        box += """<option value="%02d"%s>%02d""" % (day, is_selected(day, selected_day), day)
    box += """</select>"""
    # month
    box += """<select name="%sm">""" % name
    box += """<option value="">%s""" % _("any month")
    # trailing space in May distinguishes short/long form of the month name
    for mm, month in [(1, _("January")), (2, _("February")), (3, _("March")), (4, _("April")), \
                      (5, _("May ")), (6, _("June")), (7, _("July")), (8, _("August")), \
                      (9, _("September")), (10, _("October")), (11, _("November")), (12, _("December"))]:
        box += """<option value="%02d"%s>%s""" % (mm, is_selected(mm, selected_month), month.strip())
    box += """</select>"""
    # year
    box += """<select name="%sy">""" % name
    box += """<option value="">%s""" % _("any year")
    this_year = int(time.strftime("%Y", time.localtime()))
    for year in range(this_year-20, this_year+1):
        box += """<option value="%d"%s>%d""" % (year, is_selected(year, selected_year), year)
    box += """</select>"""
    return box

def create_search_box(cc, colls, p, f, rg, sf, so, sp, rm, of, ot, aas,
                      ln, p1, f1, m1, op1, p2, f2, m2, op2, p3, f3,
                      m3, sc, pl, d1y, d1m, d1d, d2y, d2m, d2d, dt, jrec, ec,
                      action="", em=""):

    """Create search box for 'search again in the results page' functionality."""
    if em != "" and EM_REPOSITORY["search_box"] not in em:
        if EM_REPOSITORY["body"] in em and cc != CFG_SITE_NAME:
            return '''
            <h1 class="headline">%(ccname)s</h1>''' % {'ccname' : cgi.escape(cc), }
        else:
            return ""
    # load the right message language
    _ = gettext_set_language(ln)

    # some computations
    cc_intl = get_coll_i18nname(cc, ln, False)
    cc_colID = get_colID(cc)

    colls_nicely_ordered = []
    if cfg_nicely_ordered_collection_list:
        colls_nicely_ordered = get_nicely_ordered_collection_list(ln=ln)
    else:
        colls_nicely_ordered = get_alphabetically_ordered_collection_list(ln=ln)

    colls_nice = []
    for (cx, cx_printable) in colls_nicely_ordered:
        if not cx.startswith("Unnamed collection"):
            colls_nice.append({ 'value' : cx,
                                'text' : cx_printable
                              })

    coll_selects = []
    if colls and colls[0] != CFG_SITE_NAME:
        # some collections are defined, so print these first, and only then print 'add another collection' heading:
        for c in colls:
            if c:
                temp = []
                temp.append({ 'value' : CFG_SITE_NAME,
                              'text' : '*** %s ***' % _("any public collection")
                            })
                # this field is used to remove the current collection from the ones to be searched.
                temp.append({ 'value' : '',
                              'text' : '*** %s ***' % _("remove this collection")
                            })
                for val in colls_nice:
                    # print collection:
                    if not cx.startswith("Unnamed collection"):
                        temp.append({ 'value' : val['value'],
                                      'text' : val['text'],
                                      'selected' : (c == re.sub("^[\s\-]*","", val['value']))
                                    })
                coll_selects.append(temp)
        coll_selects.append([{ 'value' : '',
                               'text' : '*** %s ***' % _("add another collection")
                             }] + colls_nice)
    else: # we searched in CFG_SITE_NAME, so print 'any public collection' heading
        coll_selects.append([{ 'value' : CFG_SITE_NAME,
                               'text' : '*** %s ***' % _("any public collection")
                             }] + colls_nice)

    ## ranking methods
    ranks = [{
               'value' : '',
               'text' : "- %s %s -" % (_("OR").lower (), _("rank by")),
             }]
    for (code, name) in get_bibrank_methods(cc_colID, ln):
        # propose found rank methods:
        ranks.append({
                       'value' : code,
                       'text' : name,
                     })

    formats = get_available_output_formats(visible_only=True)

    # show collections in the search box? (not if there is only one
    # collection defined, and not if we are in light search)
    show_colls = True
    show_title = True
    if len(collection_reclist_cache.cache.keys()) == 1 or \
           aas == -1:
        show_colls = False
        show_title = False

    if cc == CFG_SITE_NAME:
        show_title = False

    if CFG_INSPIRE_SITE:
        show_title = False

    return websearch_templates.tmpl_search_box(
             ln = ln,
             aas = aas,
             cc_intl = cc_intl,
             cc = cc,
             ot = ot,
             sp = sp,
             action = action,
             fieldslist = get_searchwithin_fields(ln=ln, colID=cc_colID),
             f1 = f1,
             f2 = f2,
             f3 = f3,
             m1 = m1,
             m2 = m2,
             m3 = m3,
             p1 = p1,
             p2 = p2,
             p3 = p3,
             op1 = op1,
             op2 = op2,
             rm = rm,
             p = p,
             f = f,
             coll_selects = coll_selects,
             d1y = d1y, d2y = d2y, d1m = d1m, d2m = d2m, d1d = d1d, d2d = d2d,
             dt = dt,
             sort_fields = get_sortby_fields(ln=ln, colID=cc_colID),
             sf = sf,
             so = so,
             ranks = ranks,
             sc = sc,
             rg = rg,
             formats = formats,
             of = of,
             pl = pl,
             jrec = jrec,
             ec = ec,
             show_colls = show_colls,
             show_title = show_title and (em=="" or EM_REPOSITORY["body"] in em)
           )

def create_navtrail_links(cc=CFG_SITE_NAME, aas=0, ln=CFG_SITE_LANG, self_p=1, tab=''):
    """Creates navigation trail links, i.e. links to collection
    ancestors (except Home collection).  If aas==1, then links to
    Advanced Search interfaces; otherwise Simple Search.
    """

    dads = []
    for dad in get_coll_ancestors(cc):
        if dad != CFG_SITE_NAME: # exclude Home collection
            dads.append ((dad, get_coll_i18nname(dad, ln, False)))

    if self_p and cc != CFG_SITE_NAME:
        dads.append((cc, get_coll_i18nname(cc, ln, False)))

    return websearch_templates.tmpl_navtrail_links(
        aas=aas, ln=ln, dads=dads)

def get_searchwithin_fields(ln='en', colID=None):
    """Retrieves the fields name used in the 'search within' selection box for the collection ID colID."""
    res = None
    if colID:
        res = run_sql("""SELECT f.code,f.name FROM field AS f, collection_field_fieldvalue AS cff
                                 WHERE cff.type='sew' AND cff.id_collection=%s AND cff.id_field=f.id
                              ORDER BY cff.score DESC, f.name ASC""", (colID,))
    if not res:
        res = run_sql("SELECT code,name FROM field ORDER BY name ASC")
    fields = [{
                'value' : '',
                'text' : get_field_i18nname("any field", ln, False)
              }]
    for field_code, field_name in res:
        if field_code and field_code != "anyfield":
            fields.append({ 'value' : field_code,
                            'text' : get_field_i18nname(field_name, ln, False)
                          })
    return fields

def get_sortby_fields(ln='en', colID=None):
    """Retrieves the fields name used in the 'sort by' selection box for the collection ID colID."""
    _ = gettext_set_language(ln)
    res = None
    if colID:
        res = run_sql("""SELECT DISTINCT(f.code),f.name FROM field AS f, collection_field_fieldvalue AS cff
                                 WHERE cff.type='soo' AND cff.id_collection=%s AND cff.id_field=f.id
                              ORDER BY cff.score DESC, f.name ASC""", (colID,))
    if not res:
        # no sort fields defined for this colID, try to take Home collection:
        res = run_sql("""SELECT DISTINCT(f.code),f.name FROM field AS f, collection_field_fieldvalue AS cff
                                 WHERE cff.type='soo' AND cff.id_collection=%s AND cff.id_field=f.id
                                 ORDER BY cff.score DESC, f.name ASC""", (1,))
    if not res:
        # no sort fields defined for the Home collection, take all sort fields defined wherever they are:
        res = run_sql("""SELECT DISTINCT(f.code),f.name FROM field AS f, collection_field_fieldvalue AS cff
                                 WHERE cff.type='soo' AND cff.id_field=f.id
                                 ORDER BY cff.score DESC, f.name ASC""",)
    fields = [{
                'value' : '',
                'text' : _("latest first")
              }]
    for field_code, field_name in res:
        if field_code and field_code != "anyfield":
            fields.append({ 'value' : field_code,
                            'text' : get_field_i18nname(field_name, ln, False)
                          })
    return fields

def create_andornot_box(name='op', value='', ln='en'):
    "Returns HTML code for the AND/OR/NOT selection box."

    _ = gettext_set_language(ln)

    out = """
    <select name="%s">
    <option value="a"%s>%s
    <option value="o"%s>%s
    <option value="n"%s>%s
    </select>
    """ % (name,
           is_selected('a', value), _("AND"),
           is_selected('o', value), _("OR"),
           is_selected('n', value), _("AND NOT"))

    return out

def create_matchtype_box(name='m', value='', ln='en'):
    "Returns HTML code for the 'match type' selection box."

    _ = gettext_set_language(ln)

    out = """
    <select name="%s">
    <option value="a"%s>%s
    <option value="o"%s>%s
    <option value="e"%s>%s
    <option value="p"%s>%s
    <option value="r"%s>%s
    </select>
    """ % (name,
           is_selected('a', value), _("All of the words:"),
           is_selected('o', value), _("Any of the words:"),
           is_selected('e', value), _("Exact phrase:"),
           is_selected('p', value), _("Partial phrase:"),
           is_selected('r', value), _("Regular expression:"))
    return out

def is_selected(var, fld):
    "Checks if the two are equal, and if yes, returns ' selected'.  Useful for select boxes."
    if type(var) is int and type(fld) is int:
        if var == fld:
            return " selected"
    elif str(var) == str(fld):
        return " selected"
    elif fld and len(fld)==3 and fld[0] == "w" and var == fld[1:]:
        return " selected"
    return ""

def wash_colls(cc, c, split_colls=0, verbose=0):
    """Wash collection list by checking whether user has deselected
    anything under 'Narrow search'.  Checks also if cc is a list or not.
       Return list of cc, colls_to_display, colls_to_search since the list
    of collections to display is different from that to search in.
    This is because users might have chosen 'split by collection'
    functionality.
       The behaviour of "collections to display" depends solely whether
    user has deselected a particular collection: e.g. if it started
    from 'Articles and Preprints' page, and deselected 'Preprints',
    then collection to display is 'Articles'.  If he did not deselect
    anything, then collection to display is 'Articles & Preprints'.
       The behaviour of "collections to search in" depends on the
    'split_colls' parameter:
         * if is equal to 1, then we can wash the colls list down
           and search solely in the collection the user started from;
         * if is equal to 0, then we are splitting to the first level
           of collections, i.e. collections as they appear on the page
           we started to search from;

    The function raises exception
    InvenioWebSearchUnknownCollectionError
    if cc or one of c collections is not known.
    """

    colls_out = []
    colls_out_for_display = []
    # list to hold the hosted collections to be searched and displayed
    hosted_colls_out = []
    debug = ""

    if verbose:
        debug += "<br />"
        debug += "<br />1) --- initial parameters ---"
        debug += "<br />cc : %s" % cc
        debug += "<br />c : %s" % c
        debug += "<br />"

    # check what type is 'cc':
    if type(cc) is list:
        for ci in cc:
            if collection_reclist_cache.cache.has_key(ci):
                # yes this collection is real, so use it:
                cc = ci
                break
    else:
        # check once if cc is real:
        if not collection_reclist_cache.cache.has_key(cc):
            if cc:
                raise InvenioWebSearchUnknownCollectionError(cc)
            else:
                cc = CFG_SITE_NAME # cc is not set, so replace it with Home collection

    # check type of 'c' argument:
    if type(c) is list:
        colls = c
    else:
        colls = [c]

    if verbose:
        debug += "<br />2) --- after check for the integrity of cc and the being or not c a list ---"
        debug += "<br />cc : %s" % cc
        debug += "<br />c : %s" % c
        debug += "<br />"

    # remove all 'unreal' collections:
    colls_real = []
    for coll in colls:
        if collection_reclist_cache.cache.has_key(coll):
            colls_real.append(coll)
        else:
            if coll:
                raise InvenioWebSearchUnknownCollectionError(coll)
    colls = colls_real

    if verbose:
        debug += "<br />3) --- keeping only the real colls of c ---"
        debug += "<br />colls : %s" % colls
        debug += "<br />"

    # check if some real collections remain:
    if len(colls)==0:
        colls = [cc]

    if verbose:
        debug += "<br />4) --- in case no colls were left we use cc directly ---"
        debug += "<br />colls : %s" % colls
        debug += "<br />"

    # then let us check the list of non-restricted "real" sons of 'cc' and compare it to 'coll':
    res = run_sql("""SELECT c.name FROM collection AS c,
                                        collection_collection AS cc,
                                        collection AS ccc
                     WHERE c.id=cc.id_son AND cc.id_dad=ccc.id
                       AND ccc.name=%s AND cc.type='r'""", (cc,))

    # list that holds all the non restricted sons of cc that are also not hosted collections
    l_cc_nonrestricted_sons_and_nonhosted_colls = []
    res_hosted = run_sql("""SELECT c.name FROM collection AS c,
                         collection_collection AS cc,
                         collection AS ccc
                         WHERE c.id=cc.id_son AND cc.id_dad=ccc.id
                         AND ccc.name=%s AND cc.type='r'
                         AND (c.dbquery NOT LIKE 'hostedcollection:%%' OR c.dbquery IS NULL)""", (cc,))
    for row_hosted in res_hosted:
        l_cc_nonrestricted_sons_and_nonhosted_colls.append(row_hosted[0])
    l_cc_nonrestricted_sons_and_nonhosted_colls.sort()

    l_cc_nonrestricted_sons = []
    l_c = colls[:]
    for row in res:
        if not collection_restricted_p(row[0]):
            l_cc_nonrestricted_sons.append(row[0])
    l_c.sort()
    l_cc_nonrestricted_sons.sort()
    if l_cc_nonrestricted_sons == l_c:
        colls_out_for_display = [cc] # yep, washing permitted, it is sufficient to display 'cc'
    # the following elif is a hack that preserves the above funcionality when we start searching from
    # the frontpage with some hosted collections deselected (either by default or manually)
    elif set(l_cc_nonrestricted_sons_and_nonhosted_colls).issubset(set(l_c)):
        colls_out_for_display = colls
        split_colls = 0
    else:
        colls_out_for_display = colls # nope, we need to display all 'colls' successively

    # remove duplicates:
    #colls_out_for_display_nondups=filter(lambda x, colls_out_for_display=colls_out_for_display: colls_out_for_display[x-1] not in colls_out_for_display[x:], range(1, len(colls_out_for_display)+1))
    #colls_out_for_display = map(lambda x, colls_out_for_display=colls_out_for_display:colls_out_for_display[x-1], colls_out_for_display_nondups)
    #colls_out_for_display = list(set(colls_out_for_display))
    #remove duplicates while preserving the order
    set_out = set()
    colls_out_for_display = [coll for coll in colls_out_for_display if coll not in set_out and not set_out.add(coll)]

    if verbose:
        debug += "<br />5) --- decide whether colls_out_for_diplay should be colls or is it sufficient for it to be cc; remove duplicates ---"
        debug += "<br />colls_out_for_display : %s" % colls_out_for_display
        debug += "<br />"

    # FIXME: The below quoted part of the code has been commented out
    # because it prevents searching in individual restricted daughter
    # collections when both parent and all its public daughter
    # collections were asked for, in addition to some restricted
    # daughter collections.  The removal was introduced for hosted
    # collections, so we may want to double check in this context.

    # the following piece of code takes care of removing collections whose ancestors are going to be searched anyway
    # list to hold the collections to be removed
    #colls_to_be_removed = []
    # first calculate the collections that can safely be removed
    #for coll in colls_out_for_display:
    #    for ancestor in get_coll_ancestors(coll):
    #        #if ancestor in colls_out_for_display: colls_to_be_removed.append(coll)
    #        if ancestor in colls_out_for_display and not is_hosted_collection(coll): colls_to_be_removed.append(coll)
    # secondly remove the collections
    #for coll in colls_to_be_removed:
    #    colls_out_for_display.remove(coll)

    if verbose:
        debug += "<br />6) --- remove collections that have ancestors about to be search, unless they are hosted ---"
        debug += "<br />colls_out_for_display : %s" % colls_out_for_display
        debug += "<br />"

    # calculate the hosted collections to be searched.
    if colls_out_for_display == [cc]:
        if is_hosted_collection(cc):
            hosted_colls_out.append(cc)
        else:
            for coll in get_coll_sons(cc):
                if is_hosted_collection(coll):
                    hosted_colls_out.append(coll)
    else:
        for coll in colls_out_for_display:
            if is_hosted_collection(coll):
                hosted_colls_out.append(coll)

    if verbose:
        debug += "<br />7) --- calculate the hosted_colls_out ---"
        debug += "<br />hosted_colls_out : %s" % hosted_colls_out
        debug += "<br />"

    # second, let us decide on collection splitting:
    if split_colls == 0:
        # type A - no sons are wanted
        colls_out = colls_out_for_display
    else:
        # type B - sons (first-level descendants) are wanted
        for coll in colls_out_for_display:
            coll_sons = get_coll_sons(coll)
            if coll_sons == []:
                colls_out.append(coll)
            else:
                for coll_son in coll_sons:
                    if not is_hosted_collection(coll_son):
                        colls_out.append(coll_son)
            #else:
            #    colls_out = colls_out + coll_sons

    # remove duplicates:
    #colls_out_nondups=filter(lambda x, colls_out=colls_out: colls_out[x-1] not in colls_out[x:], range(1, len(colls_out)+1))
    #colls_out = map(lambda x, colls_out=colls_out:colls_out[x-1], colls_out_nondups)
    #colls_out = list(set(colls_out))
    #remove duplicates while preserving the order
    set_out = set()
    colls_out = [coll for coll in colls_out if coll not in set_out and not set_out.add(coll)]


    if verbose:
        debug += "<br />8) --- calculate the colls_out; remove duplicates ---"
        debug += "<br />colls_out : %s" % colls_out
        debug += "<br />"

    # remove the hosted collections from the collections to be searched
    if hosted_colls_out:
        for coll in hosted_colls_out:
            try:
                colls_out.remove(coll)
            except ValueError:
                # in case coll was not found in colls_out
                pass

    if verbose:
        debug += "<br />9) --- remove the hosted_colls from the colls_out ---"
        debug += "<br />colls_out : %s" % colls_out

    return (cc, colls_out_for_display, colls_out, hosted_colls_out, debug)

def wash_index_term(term, max_char_length=50, lower_term=True):
    """
    Return washed form of the index term TERM that would be suitable
    for storing into idxWORD* tables.  I.e., lower the TERM if
    LOWER_TERM is True, and truncate it safely to MAX_CHAR_LENGTH
    UTF-8 characters (meaning, in principle, 4*MAX_CHAR_LENGTH bytes).

    The function works by an internal conversion of TERM, when needed,
    from its input Python UTF-8 binary string format into Python
    Unicode format, and then truncating it safely to the given number
    of UTF-8 characters, without possible mis-truncation in the middle
    of a multi-byte UTF-8 character that could otherwise happen if we
    would have been working with UTF-8 binary representation directly.

    Note that MAX_CHAR_LENGTH corresponds to the length of the term
    column in idxINDEX* tables.
    """
    if lower_term:
        washed_term = unicode(term, 'utf-8').lower()
    else:
        washed_term = unicode(term, 'utf-8')
    if len(washed_term) <= max_char_length:
        # no need to truncate the term, because it will fit
        # nicely even if it uses four-byte UTF-8 characters
        return washed_term.encode('utf-8')
    else:
        # truncate the term in a safe position:
        return washed_term[:max_char_length].encode('utf-8')

def lower_index_term(term):
    """
    Return safely lowered index term TERM.  This is done by converting
    to UTF-8 first, because standard Python lower() function is not
    UTF-8 safe.  To be called by both the search engine and the
    indexer when appropriate (e.g. before stemming).

    In case of problems with UTF-8 compliance, this function raises
    UnicodeDecodeError, so the client code may want to catch it.
    """
    return unicode(term, 'utf-8').lower().encode('utf-8')


def get_synonym_terms(term, kbr_name, match_type):
    """
    Return list of synonyms for TERM by looking in KBR_NAME in
    MATCH_TYPE style.

    @param term: search-time term or index-time term
    @type term: str
    @param kbr_name: knowledge base name
    @type kbr_name: str
    @param match_type: specifies how the term matches against the KBR
        before doing the lookup.  Could be `exact' (default),
        'leading_to_comma', `leading_to_number'.
    @type match_type: str
    @return: list of term synonyms
    @rtype: list of strings
    """
    dterms = {}
    ## exact match is default:
    term_for_lookup = term
    term_remainder = ''
    ## but maybe match different term:
    if match_type == 'leading_to_comma':
        mmm = re.match(r'^(.*?)(\s*,.*)$', term)
        if mmm:
            term_for_lookup = mmm.group(1)
            term_remainder = mmm.group(2)
    elif match_type == 'leading_to_number':
        mmm = re.match(r'^(.*?)(\s*\d.*)$', term)
        if mmm:
            term_for_lookup = mmm.group(1)
            term_remainder = mmm.group(2)
    ## FIXME: workaround: escaping SQL wild-card signs, since KBR's
    ## exact search is doing LIKE query, so would match everything:
    term_for_lookup = term_for_lookup.replace('%', '\%')
    ## OK, now find synonyms:
    for kbr_values in get_kbr_values(kbr_name,
                                     searchkey=term_for_lookup,
                                     searchtype='e'):
        for kbr_value in kbr_values:
            dterms[kbr_value + term_remainder] = 1
    ## return list of term synonyms:
    return dterms.keys()


def wash_output_format(format):
    """Wash output format FORMAT.  Currently only prevents input like
    'of=9' for backwards-compatible format that prints certain fields
    only.  (for this task, 'of=tm' is preferred)"""
    if str(format[0:3]).isdigit() and len(format) != 6:
        # asked to print MARC tags, but not enough digits,
        # so let's switch back to HTML brief default
        return 'hb'
    else:
        return format

def wash_pattern(p):
    """Wash pattern passed by URL. Check for sanity of the wildcard by
    removing wildcards if they are appended to extremely short words
    (1-3 letters).  TODO: instead of this approximative treatment, it
    will be much better to introduce a temporal limit, e.g. to kill a
    query if it does not finish in 10 seconds."""
    # strip accents:
    # p = strip_accents(p) # FIXME: when available, strip accents all the time
    # add leading/trailing whitespace for the two following wildcard-sanity checking regexps:
    p = " " + p + " "
    # replace spaces within quotes by __SPACE__ temporarily:
    p = re_pattern_single_quotes.sub(lambda x: "'"+string.replace(x.group(1), ' ', '__SPACE__')+"'", p)
    p = re_pattern_double_quotes.sub(lambda x: "\""+string.replace(x.group(1), ' ', '__SPACE__')+"\"", p)
    p = re_pattern_regexp_quotes.sub(lambda x: "/"+string.replace(x.group(1), ' ', '__SPACE__')+"/", p)
    # get rid of unquoted wildcards after spaces:
    p = re_pattern_wildcards_after_spaces.sub("\\1", p)
    # get rid of extremely short words (1-3 letters with wildcards):
    #p = re_pattern_short_words.sub("\\1", p)
    # replace back __SPACE__ by spaces:
    p = re_pattern_space.sub(" ", p)
    # replace special terms:
    p = re_pattern_today.sub(time.strftime("%Y-%m-%d", time.localtime()), p)
    # remove unnecessary whitespace:
    p = string.strip(p)
    # remove potentially wrong UTF-8 characters:
    p = wash_for_utf8(p)
    return p

def wash_field(f):
    """Wash field passed by URL."""
    if f:
        # get rid of unnecessary whitespace and make it lowercase
        # (e.g. Author -> author) to better suit iPhone etc input
        # mode:
        f = f.strip().lower()
    # wash legacy 'f' field names, e.g. replace 'wau' or `au' by
    # 'author', if applicable:
    if CFG_WEBSEARCH_FIELDS_CONVERT:
        f = CFG_WEBSEARCH_FIELDS_CONVERT.get(f, f)
    return f

def wash_dates(d1="", d1y=0, d1m=0, d1d=0, d2="", d2y=0, d2m=0, d2d=0):
    """
    Take user-submitted date arguments D1 (full datetime string) or
    (D1Y, D1M, D1Y) year, month, day tuple and D2 or (D2Y, D2M, D2Y)
    and return (YYY1-M1-D2 H1:M1:S2, YYY2-M2-D2 H2:M2:S2) datetime
    strings in the YYYY-MM-DD HH:MM:SS format suitable for time
    restricted searching.

    Note that when both D1 and (D1Y, D1M, D1D) parameters are present,
    the precedence goes to D1.  Ditto for D2*.

    Note that when (D1Y, D1M, D1D) are taken into account, some values
    may be missing and are completed e.g. to 01 or 12 according to
    whether it is the starting or the ending date.
    """
    datetext1, datetext2 =  "", ""
    # sanity checking:
    if d1 == "" and d1y == 0 and d1m == 0 and d1d == 0 and d2 == "" and d2y == 0 and d2m == 0 and d2d == 0:
        return ("", "") # nothing selected, so return empty values
    # wash first (starting) date:
    if d1:
        # full datetime string takes precedence:
        datetext1 = d1
    else:
        # okay, first date passed as (year,month,day):
        if d1y:
            datetext1 += "%04d" % d1y
        else:
            datetext1 += "0000"
        if d1m:
            datetext1 += "-%02d" % d1m
        else:
            datetext1 += "-01"
        if d1d:
            datetext1 += "-%02d" % d1d
        else:
            datetext1 += "-01"
        datetext1 += " 00:00:00"
    # wash second (ending) date:
    if d2:
        # full datetime string takes precedence:
        datetext2 = d2
    else:
        # okay, second date passed as (year,month,day):
        if d2y:
            datetext2 += "%04d" % d2y
        else:
            datetext2 += "9999"
        if d2m:
            datetext2 += "-%02d" % d2m
        else:
            datetext2 += "-12"
        if d2d:
            datetext2 += "-%02d" % d2d
        else:
            datetext2 += "-31" # NOTE: perhaps we should add max(datenumber) in
                               # given month, but for our quering it's not
                               # needed, 31 will always do
        datetext2 += " 00:00:00"
    # okay, return constructed YYYY-MM-DD HH:MM:SS datetexts:
    return (datetext1, datetext2)

def is_hosted_collection(coll):
    """Check if the given collection is a hosted one; i.e. its dbquery starts with hostedcollection:
    Returns True if it is, False if it's not or if the result is empty or if the query failed"""

    res = run_sql("SELECT dbquery FROM collection WHERE name=%s", (coll, ))
    try:
        return res[0][0].startswith("hostedcollection:")
    except:
        return False

def get_colID(c):
    "Return collection ID for collection name C.  Return None if no match found."
    colID = None
    res = run_sql("SELECT id FROM collection WHERE name=%s", (c,), 1)
    if res:
        colID = res[0][0]
    return colID

def get_coll_normalised_name(c):
    """Returns normalised collection name (case sensitive) for collection name
       C (case insensitive).
       Returns None if no match found."""
    try:
        return run_sql("SELECT name FROM collection WHERE name=%s", (c,))[0][0]
    except:
        return None

def get_coll_ancestors(coll):
    "Returns a list of ancestors for collection 'coll'."
    coll_ancestors = []
    coll_ancestor = coll
    while 1:
        res = run_sql("""SELECT c.name FROM collection AS c
                          LEFT JOIN collection_collection AS cc ON c.id=cc.id_dad
                          LEFT JOIN collection AS ccc ON ccc.id=cc.id_son
                          WHERE ccc.name=%s ORDER BY cc.id_dad ASC LIMIT 1""",
                      (coll_ancestor,))
        if res:
            coll_name = res[0][0]
            coll_ancestors.append(coll_name)
            coll_ancestor = coll_name
        else:
            break
    # ancestors found, return reversed list:
    coll_ancestors.reverse()
    return coll_ancestors

def get_coll_sons(coll, type='r', public_only=1):
    """Return a list of sons (first-level descendants) of type 'type' for collection 'coll'.
       If public_only, then return only non-restricted son collections.
    """
    coll_sons = []
    query = "SELECT c.name FROM collection AS c "\
            "LEFT JOIN collection_collection AS cc ON c.id=cc.id_son "\
            "LEFT JOIN collection AS ccc ON ccc.id=cc.id_dad "\
            "WHERE cc.type=%s AND ccc.name=%s"
    query += " ORDER BY cc.score DESC"
    res = run_sql(query, (type, coll))
    for name in res:
        if not public_only or not collection_restricted_p(name[0]):
            coll_sons.append(name[0])
    return coll_sons

def get_coll_real_descendants(coll, type='_', get_hosted_colls=True):
    """Return a list of all descendants of collection 'coll' that are defined by a 'dbquery'.
       IOW, we need to decompose compound collections like "A & B" into "A" and "B" provided
       that "A & B" has no associated database query defined.
    """
    coll_sons = []
    res = run_sql("""SELECT c.name,c.dbquery FROM collection AS c
                     LEFT JOIN collection_collection AS cc ON c.id=cc.id_son
                     LEFT JOIN collection AS ccc ON ccc.id=cc.id_dad
                     WHERE ccc.name=%s AND cc.type LIKE %s ORDER BY cc.score DESC""",
                  (coll, type,))
    for name, dbquery in res:
        if dbquery: # this is 'real' collection, so return it:
            if get_hosted_colls:
                coll_sons.append(name)
            else:
                if not dbquery.startswith("hostedcollection:"):
                    coll_sons.append(name)
        else: # this is 'composed' collection, so recurse:
            coll_sons.extend(get_coll_real_descendants(name))
    return coll_sons

def browse_pattern(req, colls, p, f, rg, ln=CFG_SITE_LANG):
    """Browse either biliographic phrases or words indexes, and display it."""

    # load the right message language
    _ = gettext_set_language(ln)

    ## is p enclosed in quotes? (coming from exact search)
    if p.startswith('"') and p.endswith('"'):
        p = p[1:-1]

    p_orig = p
    ## okay, "real browse" follows:
    ## FIXME: the maths in the get_nearest_terms_in_bibxxx is just a test

    if not f and string.find(p, ":") > 0: # does 'p' contain ':'?
        f, p = string.split(p, ":", 1)

    ## do we search in words indexes?
    if not f:
        return browse_in_bibwords(req, p, f)

    index_id = get_index_id_from_field(f)
    if index_id != 0:
        coll = intbitset()
        for coll_name in colls:
            coll |= get_collection_reclist(coll_name)
        browsed_phrases_in_colls = get_nearest_terms_in_idxphrase_with_collection(p, index_id, rg/2, rg/2, coll)
    else:
        browsed_phrases = get_nearest_terms_in_bibxxx(p, f, (rg+1)/2+1, (rg-1)/2+1)
        while not browsed_phrases:
            # try again and again with shorter and shorter pattern:
            try:
                p = p[:-1]
                browsed_phrases = get_nearest_terms_in_bibxxx(p, f, (rg+1)/2+1, (rg-1)/2+1)
            except:
                # probably there are no hits at all:
                req.write(_("No values found."))
                return

        ## try to check hits in these particular collection selection:
        browsed_phrases_in_colls = []
        if 0:
            for phrase in browsed_phrases:
                phrase_hitset = intbitset()
                phrase_hitsets = search_pattern("", phrase, f, 'e')
                for coll in colls:
                    phrase_hitset.union_update(phrase_hitsets[coll])
                if len(phrase_hitset) > 0:
                    # okay, this phrase has some hits in colls, so add it:
                    browsed_phrases_in_colls.append([phrase, len(phrase_hitset)])

        ## were there hits in collections?
        if browsed_phrases_in_colls == []:
            if browsed_phrases != []:
                #print_warning(req, """<p>No match close to <em>%s</em> found in given collections.
                #Please try different term.<p>Displaying matches in any collection...""" % p_orig)
                ## try to get nbhits for these phrases in any collection:
                for phrase in browsed_phrases:
                    browsed_phrases_in_colls.append([phrase, get_nbhits_in_bibxxx(phrase, f)])

    ## display results now:
    out = websearch_templates.tmpl_browse_pattern(
            f=f,
            fn=get_field_i18nname(get_field_name(f) or f, ln, False),
            ln=ln,
            browsed_phrases_in_colls=browsed_phrases_in_colls,
            colls=colls,
            rg=rg,
          )
    req.write(out)
    return

def browse_in_bibwords(req, p, f, ln=CFG_SITE_LANG):
    """Browse inside words indexes."""
    if not p:
        return
    _ = gettext_set_language(ln)

    urlargd = {}
    urlargd.update(req.argd)
    urlargd['action'] = 'search'

    nearest_box = create_nearest_terms_box(urlargd, p, f, 'w', ln=ln, intro_text_p=0)

    req.write(websearch_templates.tmpl_search_in_bibwords(
        p = p,
        f = f,
        ln = ln,
        nearest_box = nearest_box
    ))
    return

def search_pattern(req=None, p=None, f=None, m=None, ap=0, of="id", verbose=0, ln=CFG_SITE_LANG, display_nearest_terms_box=True, wl=0):
    """Search for complex pattern 'p' within field 'f' according to
       matching type 'm'.  Return hitset of recIDs.

       The function uses multi-stage searching algorithm in case of no
       exact match found.  See the Search Internals document for
       detailed description.

       The 'ap' argument governs whether an alternative patterns are to
       be used in case there is no direct hit for (p,f,m).  For
       example, whether to replace non-alphanumeric characters by
       spaces if it would give some hits.  See the Search Internals
       document for detailed description.  (ap=0 forbits the
       alternative pattern usage, ap=1 permits it.)

       The 'of' argument governs whether to print or not some
       information to the user in case of no match found.  (Usually it
       prints the information in case of HTML formats, otherwise it's
       silent).

       The 'verbose' argument controls the level of debugging information
       to be printed (0=least, 9=most).

       All the parameters are assumed to have been previously washed.

       This function is suitable as a mid-level API.
    """

    _ = gettext_set_language(ln)

    hitset_empty = intbitset()
    # sanity check:
    if not p:
        hitset_full = intbitset(trailing_bits=1)
        hitset_full.discard(0)
        # no pattern, so return all universe
        return hitset_full
    # search stage 1: break up arguments into basic search units:
    if verbose and of.startswith("h"):
        t1 = os.times()[4]
    basic_search_units = create_basic_search_units(req, p, f, m, of)
    if verbose and of.startswith("h"):
        t2 = os.times()[4]
        print_warning(req, "Search stage 1: basic search units are: %s" % cgi.escape(repr(basic_search_units)))
        print_warning(req, "Search stage 1: execution took %.2f seconds." % (t2 - t1))
    # search stage 2: do search for each search unit and verify hit presence:
    if verbose and of.startswith("h"):
        t1 = os.times()[4]
    basic_search_units_hitsets = []
    #prepare hiddenfield-related..
    myhiddens = CFG_BIBFORMAT_HIDDEN_TAGS
    can_see_hidden = False
    if req:
        user_info = collect_user_info(req)
        can_see_hidden = (acc_authorize_action(user_info, 'runbibedit')[0] == 0)
    if can_see_hidden:
        myhiddens = []

    if CFG_INSPIRE_SITE and of.startswith('h'):
        # fulltext/caption search warnings for INSPIRE:
        fields_to_be_searched = [f for o,p,f,m in basic_search_units]
        if 'fulltext' in fields_to_be_searched:
            print_warning(req, _("Warning: full-text search is only available for a subset of papers mostly from %(x_range_from_year)s-%(x_range_to_year)s.") % \
                          {'x_range_from_year': '2006',
                           'x_range_to_year': '2012'})
        elif 'caption' in fields_to_be_searched:
            print_warning(req, _("Warning: figure caption search is only available for a subset of papers mostly from %(x_range_from_year)s-%(x_range_to_year)s.") % \
                          {'x_range_from_year': '2008',
                           'x_range_to_year': '2012'})

    for idx_unit in xrange(len(basic_search_units)):
        bsu_o, bsu_p, bsu_f, bsu_m = basic_search_units[idx_unit]
        if bsu_f and len(bsu_f) < 2:
            if of.startswith("h"):
                print_warning(req, _("There is no index %s.  Searching for %s in all fields." % (bsu_f, bsu_p)))
            bsu_f = ''
            bsu_m = 'w'
            if of.startswith("h") and verbose:
                print_warning(req, _('Instead searching %s.' % str([bsu_o, bsu_p, bsu_f, bsu_m])))
        try:
            basic_search_unit_hitset = search_unit(bsu_p, bsu_f, bsu_m, wl)
        except InvenioWebSearchWildcardLimitError, excp:
            basic_search_unit_hitset = excp.res
            if of.startswith("h"):
                print_warning(req, _("Search term too generic, displaying only partial results..."))
        # FIXME: print warning if we use native full-text indexing
        if bsu_f == 'fulltext' and bsu_m != 'w' and of.startswith('h') and not CFG_SOLR_URL:
            print_warning(req, _("No phrase index available for fulltext yet, looking for word combination..."))
        #check that the user is allowed to search with this tag
        #if he/she tries it
        if bsu_f and len(bsu_f) > 1 and bsu_f[0].isdigit() and bsu_f[1].isdigit():
            for htag in myhiddens:
                ltag = len(htag)
                samelenfield = bsu_f[0:ltag]
                if samelenfield == htag: #user searches by a hidden tag
                    #we won't show you anything..
                    basic_search_unit_hitset = intbitset()
                    if verbose >= 9 and of.startswith("h"):
                        print_warning(req, "Pattern %s hitlist omitted since \
                                            it queries in a hidden tag %s" %
                                      (repr(bsu_p), repr(myhiddens)))
                    display_nearest_terms_box=False #..and stop spying, too.
        if verbose >= 9 and of.startswith("h"):
            print_warning(req, "Search stage 1: pattern %s gave hitlist %s" % (cgi.escape(bsu_p), basic_search_unit_hitset))
        if len(basic_search_unit_hitset) > 0 or \
           ap==0 or \
           bsu_o=="|" or \
           ((idx_unit+1)<len(basic_search_units) and basic_search_units[idx_unit+1][0]=="|"):
            # stage 2-1: this basic search unit is retained, since
            # either the hitset is non-empty, or the approximate
            # pattern treatment is switched off, or the search unit
            # was joined by an OR operator to preceding/following
            # units so we do not require that it exists
            basic_search_units_hitsets.append(basic_search_unit_hitset)
        else:
            # stage 2-2: no hits found for this search unit, try to replace non-alphanumeric chars inside pattern:
            if re.search(r'[^a-zA-Z0-9\s\:]', bsu_p) and bsu_f != 'refersto' and bsu_f != 'citedby':
                if bsu_p.startswith('"') and bsu_p.endswith('"'): # is it ACC query?
                    bsu_pn = re.sub(r'[^a-zA-Z0-9\s\:]+', "*", bsu_p)
                else: # it is WRD query
                    bsu_pn = re.sub(r'[^a-zA-Z0-9\s\:]+', " ", bsu_p)
                if verbose and of.startswith('h') and req:
                    print_warning(req, "Trying (%s,%s,%s)" % (cgi.escape(bsu_pn), cgi.escape(bsu_f), cgi.escape(bsu_m)))
                basic_search_unit_hitset = search_pattern(req=None, p=bsu_pn, f=bsu_f, m=bsu_m, of="id", ln=ln, wl=wl)
                if len(basic_search_unit_hitset) > 0:
                    # we retain the new unit instead
                    if of.startswith('h'):
                        print_warning(req, _("No exact match found for %(x_query1)s, using %(x_query2)s instead...") % \
                                      {'x_query1': "<em>" + cgi.escape(bsu_p) + "</em>",
                                       'x_query2': "<em>" + cgi.escape(bsu_pn) + "</em>"})
                    basic_search_units[idx_unit][1] = bsu_pn
                    basic_search_units_hitsets.append(basic_search_unit_hitset)
                else:
                    # stage 2-3: no hits found either, propose nearest indexed terms:
                    if of.startswith('h') and display_nearest_terms_box:
                        if req:
                            if bsu_f == "recid":
                                print_warning(req, _("Requested record does not seem to exist."))
                            else:
                                print_warning(req, create_nearest_terms_box(req.argd, bsu_p, bsu_f, bsu_m, ln=ln))
                    return hitset_empty
            else:
                # stage 2-3: no hits found either, propose nearest indexed terms:
                if of.startswith('h') and display_nearest_terms_box:
                    if req:
                        if bsu_f == "recid":
                            print_warning(req, _("Requested record does not seem to exist."))
                        else:
                            print_warning(req, create_nearest_terms_box(req.argd, bsu_p, bsu_f, bsu_m, ln=ln))
                return hitset_empty
    if verbose and of.startswith("h"):
        t2 = os.times()[4]
        for idx_unit in range(0, len(basic_search_units)):
            print_warning(req, "Search stage 2: basic search unit %s gave %d hits." %
                          (basic_search_units[idx_unit][1:], len(basic_search_units_hitsets[idx_unit])))
        print_warning(req, "Search stage 2: execution took %.2f seconds." % (t2 - t1))
    # search stage 3: apply boolean query for each search unit:
    if verbose and of.startswith("h"):
        t1 = os.times()[4]
    # let the initial set be the complete universe:
    hitset_in_any_collection = intbitset(trailing_bits=1)
    hitset_in_any_collection.discard(0)
    for idx_unit in xrange(len(basic_search_units)):
        this_unit_operation = basic_search_units[idx_unit][0]
        this_unit_hitset = basic_search_units_hitsets[idx_unit]
        if this_unit_operation == '+':
            hitset_in_any_collection.intersection_update(this_unit_hitset)
        elif this_unit_operation == '-':
            hitset_in_any_collection.difference_update(this_unit_hitset)
        elif this_unit_operation == '|':
            hitset_in_any_collection.union_update(this_unit_hitset)
        else:
            if of.startswith("h"):
                print_warning(req, "Invalid set operation %s." % cgi.escape(this_unit_operation), "Error")
    if len(hitset_in_any_collection) == 0:
        # no hits found, propose alternative boolean query:
        if of.startswith('h') and display_nearest_terms_box:
            nearestterms = []
            for idx_unit in range(0, len(basic_search_units)):
                bsu_o, bsu_p, bsu_f, bsu_m = basic_search_units[idx_unit]
                if bsu_p.startswith("%") and bsu_p.endswith("%"):
                    bsu_p = "'" + bsu_p[1:-1] + "'"
                bsu_nbhits = len(basic_search_units_hitsets[idx_unit])

                # create a similar query, but with the basic search unit only
                argd = {}
                argd.update(req.argd)

                argd['p'] = bsu_p
                argd['f'] = bsu_f

                nearestterms.append((bsu_p, bsu_nbhits, argd))

            text = websearch_templates.tmpl_search_no_boolean_hits(
                     ln=ln,  nearestterms=nearestterms)
            print_warning(req, text)
    if verbose and of.startswith("h"):
        t2 = os.times()[4]
        print_warning(req, "Search stage 3: boolean query gave %d hits." % len(hitset_in_any_collection))
        print_warning(req, "Search stage 3: execution took %.2f seconds." % (t2 - t1))
    return hitset_in_any_collection

def search_pattern_parenthesised(req=None, p=None, f=None, m=None, ap=0, of="id", verbose=0, ln=CFG_SITE_LANG, display_nearest_terms_box=True, wl=0):
    """Search for complex pattern 'p' containing parenthesis within field 'f' according to
       matching type 'm'.  Return hitset of recIDs.

       For more details on the parameters see 'search_pattern'
    """
    _ = gettext_set_language(ln)
    spires_syntax_converter = SpiresToInvenioSyntaxConverter()
    spires_syntax_query = False

    # if the pattern uses SPIRES search syntax, convert it to Invenio syntax
    if spires_syntax_converter.is_applicable(p):
        spires_syntax_query = True
        p = spires_syntax_converter.convert_query(p)

    # sanity check: do not call parenthesised parser for search terms
    # like U(1):
    if not re_pattern_parens.search(p):
        return search_pattern(req, p, f, m, ap, of, verbose, ln, display_nearest_terms_box=display_nearest_terms_box, wl=wl)

    # Try searching with parentheses
    try:
        parser = SearchQueryParenthesisedParser()

        # get a hitset with all recids
        result_hitset = intbitset(trailing_bits=1)

        # parse the query. The result is list of [op1, expr1, op2, expr2, ..., opN, exprN]
        parsing_result = parser.parse_query(p)
        if verbose  and of.startswith("h"):
            print_warning(req, "Search stage 1: search_pattern_parenthesised() searched %s." % repr(p))
            print_warning(req, "Search stage 1: search_pattern_parenthesised() returned %s." % repr(parsing_result))

        # go through every pattern
        # calculate hitset for it
        # combine pattern's hitset with the result using the corresponding operator
        for index in xrange(0, len(parsing_result)-1, 2 ):
            current_operator = parsing_result[index]
            current_pattern = parsing_result[index+1]

            if CFG_INSPIRE_SITE and spires_syntax_query:
                # setting ap=0 to turn off approximate matching for 0 results.
                # Doesn't work well in combinations.
                # FIXME: The right fix involves collecting statuses for each
                #        hitset, then showing a nearest terms box exactly once,
                #        outside this loop.
                ap = 0
                display_nearest_terms_box=False

            # obtain a hitset for the current pattern
            current_hitset = search_pattern(req, current_pattern, f, m, ap, of, verbose, ln, display_nearest_terms_box=display_nearest_terms_box, wl=wl)

            # combine the current hitset with resulting hitset using the current operator
            if current_operator == '+':
                result_hitset = result_hitset & current_hitset
            elif current_operator == '-':
                result_hitset = result_hitset - current_hitset
            elif current_operator == '|':
                result_hitset = result_hitset | current_hitset
            else:
                assert False, "Unknown operator in search_pattern_parenthesised()"

        return result_hitset

    # If searching with parenteses fails, perform search ignoring parentheses
    except SyntaxError:

        print_warning(req, _("Search syntax misunderstood. Ignoring all parentheses in the query. If this doesn't help, please check your search and try again."))

        # remove the parentheses in the query. Current implementation removes all the parentheses,
        # but it could be improved to romove only these that are not inside quotes
        p = p.replace('(', ' ')
        p = p.replace(')', ' ')

        return search_pattern(req, p, f, m, ap, of, verbose, ln, display_nearest_terms_box=display_nearest_terms_box, wl=wl)


def search_unit(p, f=None, m=None, wl=0):
    """Search for basic search unit defined by pattern 'p' and field
       'f' and matching type 'm'.  Return hitset of recIDs.

       All the parameters are assumed to have been previously washed.
       'p' is assumed to be already a ``basic search unit'' so that it
       is searched as such and is not broken up in any way.  Only
       wildcard and span queries are being detected inside 'p'.

       If CFG_WEBSEARCH_SYNONYM_KBRS is set and we are searching in
       one of the indexes that has defined runtime synonym knowledge
       base, then look up there and automatically enrich search
       results with results for synonyms.

       In case the wildcard limit (wl) is greater than 0 and this limit
       is reached an InvenioWebSearchWildcardLimitError will be raised.
       In case you want to call this function with no limit for the
       wildcard queries, wl should be 0.

       This function is suitable as a low-level API.
    """

    ## create empty output results set:
    hitset = intbitset()
    if not p: # sanity checking
        return hitset

    ## eventually look up runtime synonyms:
    hitset_synonyms = intbitset()
    if CFG_WEBSEARCH_SYNONYM_KBRS.has_key(f):
        for p_synonym in get_synonym_terms(p,
                             CFG_WEBSEARCH_SYNONYM_KBRS[f][0],
                             CFG_WEBSEARCH_SYNONYM_KBRS[f][1]):
            if p_synonym != p:
                hitset_synonyms |= search_unit(p_synonym, f, m, wl)

    ## look up hits:
    if CFG_SOLR_URL and f == 'fulltext':
        # redirect to Solr/Lucene
        try:
            return search_unit_in_solr(p, f, m)
        except:
            # There were troubles with getting full-text search
            # results from Solr. Let us alert the admin of these
            # problems and let us simply return empty results to the
            # end user.
            register_exception(alert_admin=True)
            return hitset
    if f == 'datecreated':
        hitset = search_unit_in_bibrec(p, p, 'c')
    elif f == 'datemodified':
        hitset = search_unit_in_bibrec(p, p, 'm')
    elif f == 'refersto':
        # we are doing search by the citation count
        hitset = search_unit_refersto(p)
    elif f == 'citedby':
        # we are doing search by the citation count
        hitset = search_unit_citedby(p)
    elif m == 'a' or m == 'r':
        # we are doing either phrase search or regexp search
        if f == 'fulltext':
            # FIXME: workaround for not having phrase index yet
            return search_pattern(None, p, f, 'w')
        index_id = get_index_id_from_field(f)
        if index_id != 0:
            hitset = search_unit_in_idxphrases(p, f, m, wl)
        else:
            hitset = search_unit_in_bibxxx(p, f, m, wl)
    elif p.startswith("cited:"):
        # we are doing search by the citation count
        hitset = search_unit_by_times_cited(p[6:])
    else:
        # we are doing bibwords search by default
        hitset = search_unit_in_bibwords(p, f, m, wl=wl)

    ## merge synonym results and return total:
    hitset |= hitset_synonyms
    return hitset

def search_unit_in_bibwords(word, f, m=None, decompress=zlib.decompress, wl=0):
    """Searches for 'word' inside bibwordsX table for field 'f' and returns hitset of recIDs."""
    set = intbitset() # will hold output result set
    set_used = 0 # not-yet-used flag, to be able to circumvent set operations
    limit_reached = 0 # flag for knowing if the query limit has been reached
    # deduce into which bibwordsX table we will search:
    stemming_language = get_index_stemming_language(get_index_id_from_field("anyfield"))
    bibwordsX = "idxWORD%02dF" % get_index_id_from_field("anyfield")
    if f:
        index_id = get_index_id_from_field(f)
        if index_id:
            bibwordsX = "idxWORD%02dF" % index_id
            stemming_language = get_index_stemming_language(index_id)
        else:
            return intbitset() # word index f does not exist

    # wash 'word' argument and run query:
    if f == 'authorcount' and word.endswith('+'):
        # field count query of the form N+ so transform N+ to N->99999:
        word = word[:-1] + '->99999'
    word = string.replace(word, '*', '%') # we now use '*' as the truncation character
    words = string.split(word, "->", 1) # check for span query
    if len(words) == 2:
        word0 = re_word.sub('', words[0])
        word1 = re_word.sub('', words[1])
        if stemming_language:
            word0 = lower_index_term(word0)
            word1 = lower_index_term(word1)
            word0 = stem(word0, stemming_language)
            word1 = stem(word1, stemming_language)
        word0_washed = wash_index_term(word0)
        word1_washed = wash_index_term(word1)
        if f == 'authorcount':
            # field count query; convert to integers in order
            # to have numerical behaviour for 'BETWEEN n1 AND n2' query
            try:
                word0_washed = int(word0_washed)
                word1_washed = int(word1_washed)
            except ValueError:
                pass
        try:
            res = run_sql_with_limit("SELECT term,hitlist FROM %s WHERE term BETWEEN %%s AND %%s" % bibwordsX,
                          (word0_washed, word1_washed), wildcard_limit = wl)
        except InvenioDbQueryWildcardLimitError, excp:
            res = excp.res
            limit_reached = 1 # set the limit reached flag to true
    else:
        if f == 'journal':
            pass # FIXME: quick hack for the journal index
        else:
            word = re_word.sub('', word)
        if stemming_language:
            word = lower_index_term(word)
            word = stem(word, stemming_language)
        if string.find(word, '%') >= 0: # do we have wildcard in the word?
            if f == 'journal':
                # FIXME: quick hack for the journal index
                # FIXME: we can run a sanity check here for all indexes
                res = ()
            else:
                try:
                    res = run_sql_with_limit("SELECT term,hitlist FROM %s WHERE term LIKE %%s" % bibwordsX,
                                  (wash_index_term(word),), wildcard_limit = wl)
                except InvenioDbQueryWildcardLimitError, excp:
                    res = excp.res
                    limit_reached = 1 # set the limit reached flag to true
        else:
            res = run_sql("SELECT term,hitlist FROM %s WHERE term=%%s" % bibwordsX,
                          (wash_index_term(word),))
    # fill the result set:
    for word, hitlist in res:
        hitset_bibwrd = intbitset(hitlist)
        # add the results:
        if set_used:
            set.union_update(hitset_bibwrd)
        else:
            set = hitset_bibwrd
            set_used = 1
    #check to see if the query limit was reached
    if limit_reached:
        #raise an exception, so we can print a nice message to the user
        raise InvenioWebSearchWildcardLimitError(set)
    # okay, return result set:
    return set

def search_unit_in_idxphrases(p, f, type, wl=0):
    """Searches for phrase 'p' inside idxPHRASE*F table for field 'f' and returns hitset of recIDs found.
    The search type is defined by 'type' (e.g. equals to 'r' for a regexp search)."""
    # call word search method in some cases:
    if f == 'authorcount':
        return search_unit_in_bibwords(p, f, wl=wl)
    set = intbitset() # will hold output result set
    set_used = 0 # not-yet-used flag, to be able to circumvent set operations
    limit_reached = 0 # flag for knowing if the query limit has been reached
    use_query_limit = False # flag for knowing if to limit the query results or not
    # deduce in which idxPHRASE table we will search:
    idxphraseX = "idxPHRASE%02dF" % get_index_id_from_field("anyfield")
    if f:
        index_id = get_index_id_from_field(f)
        if index_id:
            idxphraseX = "idxPHRASE%02dF" % index_id
        else:
            return intbitset() # phrase index f does not exist
    # detect query type (exact phrase, partial phrase, regexp):
    if type == 'r':
        query_addons = "REGEXP %s"
        query_params = (p,)
        use_query_limit = True
    else:
        p = string.replace(p, '*', '%') # we now use '*' as the truncation character
        ps = string.split(p, "->", 1) # check for span query:
        if len(ps) == 2 and not (ps[0].endswith(' ') or ps[1].startswith(' ')):
            query_addons = "BETWEEN %s AND %s"
            query_params = (ps[0], ps[1])
            use_query_limit = True
        else:
            if string.find(p, '%') > -1:
                query_addons = "LIKE %s"
                query_params = (p,)
                use_query_limit = True
            else:
                query_addons = "= %s"
                query_params = (p,)

    # special washing for fuzzy author index:
    if f in ('author', 'firstauthor', 'exactauthor', 'exactfirstauthor'):
        query_params_washed = ()
        for query_param in query_params:
            query_params_washed += (wash_author_name(query_param),)
        query_params = query_params_washed
    # perform search:
    if use_query_limit:
        try:
            res = run_sql_with_limit("SELECT term,hitlist FROM %s WHERE term %s" % (idxphraseX, query_addons),
                      query_params, wildcard_limit=wl)
        except InvenioDbQueryWildcardLimitError, excp:
            res = excp.res
            limit_reached = 1 # set the limit reached flag to true
    else:
        res = run_sql("SELECT term,hitlist FROM %s WHERE term %s" % (idxphraseX, query_addons), query_params)
    # fill the result set:
    for word, hitlist in res:
        hitset_bibphrase = intbitset(hitlist)
        # add the results:
        if set_used:
            set.union_update(hitset_bibphrase)
        else:
            set = hitset_bibphrase
            set_used = 1
    #check to see if the query limit was reached
    if limit_reached:
        #raise an exception, so we can print a nice message to the user
        raise InvenioWebSearchWildcardLimitError(set)
    # okay, return result set:
    return set

def search_unit_in_bibxxx(p, f, type, wl=0):
    """Searches for pattern 'p' inside bibxxx tables for field 'f' and returns hitset of recIDs found.
    The search type is defined by 'type' (e.g. equals to 'r' for a regexp search)."""

    # call word search method in some cases:
    if f == 'journal' or f == 'authorcount':
        return search_unit_in_bibwords(p, f, wl=wl)
    p_orig = p # saving for eventual future 'no match' reporting
    limit_reached = 0 # flag for knowing if the query limit has been reached
    use_query_limit = False  # flag for knowing if to limit the query results or not
    query_addons = "" # will hold additional SQL code for the query
    query_params = () # will hold parameters for the query (their number may vary depending on TYPE argument)
    # wash arguments:
    f = string.replace(f, '*', '%') # replace truncation char '*' in field definition
    if type == 'r':
        query_addons = "REGEXP %s"
        query_params = (p,)
        use_query_limit = True
    else:
        p = string.replace(p, '*', '%') # we now use '*' as the truncation character
        ps = string.split(p, "->", 1) # check for span query:
        if len(ps) == 2 and not (ps[0].endswith(' ') or ps[1].startswith(' ')):
            query_addons = "BETWEEN %s AND %s"
            query_params = (ps[0], ps[1])
            use_query_limit = True
        else:
            if string.find(p, '%') > -1:
                query_addons = "LIKE %s"
                query_params = (p,)
                use_query_limit = True
            else:
                query_addons = "= %s"
                query_params = (p,)
    # construct 'tl' which defines the tag list (MARC tags) to search in:
    tl = []
    if len(f) >= 2 and str(f[0]).isdigit() and str(f[1]).isdigit():
        tl.append(f) # 'f' seems to be okay as it starts by two digits
    else:
        # deduce desired MARC tags on the basis of chosen 'f'
        tl = get_field_tags(f)
        if not tl:
            # f index does not exist, nevermind
            pass
    # okay, start search:
    l = [] # will hold list of recID that matched
    for t in tl:
        # deduce into which bibxxx table we will search:
        digit1, digit2 = int(t[0]), int(t[1])
        bx = "bib%d%dx" % (digit1, digit2)
        bibx = "bibrec_bib%d%dx" % (digit1, digit2)
        # construct and run query:
        if t == "001":
            if query_addons.find('BETWEEN') > -1 or query_addons.find('=') > -1:
                # verify that the params are integers (to avoid returning record 123 when searching for 123foo)
                try:
                    query_params = tuple(int(param) for param in query_params)
                except ValueError:
                    return intbitset()
            if use_query_limit:
                try:
                    res = run_sql_with_limit("SELECT id FROM bibrec WHERE id %s" % query_addons,
                              query_params, wildcard_limit=wl)
                except InvenioDbQueryWildcardLimitError, excp:
                    res = excp.res
                    limit_reached = 1 # set the limit reached flag to true
            else:
                res = run_sql("SELECT id FROM bibrec WHERE id %s" % query_addons,
                              query_params)
        else:
            query = "SELECT bibx.id_bibrec FROM %s AS bx LEFT JOIN %s AS bibx ON bx.id=bibx.id_bibxxx WHERE bx.value %s" % \
                    (bx, bibx, query_addons)
            if len(t) != 6 or t[-1:]=='%':
                # wildcard query, or only the beginning of field 't'
                # is defined, so add wildcard character:
                query += " AND bx.tag LIKE %s"
                query_params_and_tag = query_params + (t + '%',)
            else:
                # exact query for 't':
                query += " AND bx.tag=%s"
                query_params_and_tag = query_params + (t,)
            if use_query_limit:
                try:
                    res = run_sql_with_limit(query, query_params_and_tag, wildcard_limit=wl)
                except InvenioDbQueryWildcardLimitError, excp:
                    res = excp.res
                    limit_reached = 1 # set the limit reached flag to true
            else:
                res = run_sql(query, query_params_and_tag)
        # fill the result set:
        for id_bibrec in res:
            if id_bibrec[0]:
                l.append(id_bibrec[0])
    # check no of hits found:
    nb_hits = len(l)
    # okay, return result set:
    set = intbitset(l)
    #check to see if the query limit was reached
    if limit_reached:
        #raise an exception, so we can print a nice message to the user
        raise InvenioWebSearchWildcardLimitError(set)
    return set

def search_unit_in_solr(p, f=None, m=None):
    """
    Query the Solr full-text index and return an intbitset corresponding
    to the result.  Parameters (p,f,m) are usual search unit ones.
    """
    if m and (m == 'a' or m == 'r'): # phrase/regexp query
        if p.startswith('%') and p.endswith('%'):
            p = p[1:-1] # fix for partial phrase
        p = '"' + p + '"'
    return solr_get_bitset(p, CFG_SOLR_URL)

def search_unit_in_bibrec(datetext1, datetext2, type='c'):
    """
    Return hitset of recIDs found that were either created or modified
    (according to 'type' arg being 'c' or 'm') from datetext1 until datetext2, inclusive.
    Does not pay attention to pattern, collection, anything.  Useful
    to intersect later on with the 'real' query.
    """
    set = intbitset()
    if type.startswith("m"):
        type = "modification_date"
    else:
        type = "creation_date" # by default we are searching for creation dates

    parts = datetext1.split('->')
    if len(parts) > 1 and datetext1 == datetext2:
        datetext1 = parts[0]
        datetext2 = parts[1]

    if datetext1 == datetext2:
        res = run_sql("SELECT id FROM bibrec WHERE %s LIKE %%s" % (type,),
                      (datetext1 + '%',))
    else:
        res = run_sql("SELECT id FROM bibrec WHERE %s>=%%s AND %s<=%%s" % (type, type),
                      (datetext1, datetext2))
    for row in res:
        set += row[0]
    return set

def search_unit_by_times_cited(p):
    """
    Return histset of recIDs found that are cited P times.
    Usually P looks like '10->23'.
    """
    numstr = '"'+p+'"'
    #this is sort of stupid but since we may need to
    #get the records that do _not_ have cites, we have to
    #know the ids of all records, too
    #but this is needed only if bsu_p is 0 or 0 or 0->0
    allrecs = []
    if p == 0 or p == "0" or \
       p.startswith("0->") or p.endswith("->0"):
        allrecs = intbitset(run_sql("SELECT id FROM bibrec"))
    return get_records_with_num_cites(numstr, allrecs)

def search_unit_refersto(query):
    """
    Search for records satisfying the query (e.g. author:ellis) and
    return list of records referred to by these records.
    """
    if query:
        ahitset = search_pattern(p=query)
        if ahitset:
            return get_refersto_hitset(ahitset)
        else:
            return intbitset([])
    else:
        return intbitset([])

def search_unit_citedby(query):
    """
    Search for records satisfying the query (e.g. author:ellis) and
    return list of records cited by these records.
    """
    if query:
        ahitset = search_pattern(p=query)
        if ahitset:
            return get_citedby_hitset(ahitset)
        else:
            return intbitset([])
    else:
        return intbitset([])

def intersect_results_with_collrecs(req, hitset_in_any_collection, colls, ap=0, of="hb", verbose=0, ln=CFG_SITE_LANG, display_nearest_terms_box=True):
    """Return dict of hitsets given by intersection of hitset with the collection universes."""
    _ = gettext_set_language(ln)

    # search stage 4: intersect with the collection universe:
    if verbose and of.startswith("h"):
        t1 = os.times()[4]
    results = {}
    results_nbhits = 0
    for coll in colls:
        results[coll] = hitset_in_any_collection & get_collection_reclist(coll)
        results_nbhits += len(results[coll])
    if results_nbhits == 0:
        # no hits found, try to search in Home:
        results_in_Home = hitset_in_any_collection & get_collection_reclist(CFG_SITE_NAME)
        if len(results_in_Home) > 0:
            # some hits found in Home, so propose this search:
            if of.startswith("h") and display_nearest_terms_box:
                url = websearch_templates.build_search_url(req.argd, cc=CFG_SITE_NAME, c=[])
                print_warning(req, _("No match found in collection %(x_collection)s. Other public collections gave %(x_url_open)s%(x_nb_hits)d hits%(x_url_close)s.") %\
                              {'x_collection': '<em>' + string.join([get_coll_i18nname(coll, ln, False) for coll in colls], ', ') + '</em>',
                               'x_url_open': '<a class="nearestterms" href="%s">' % (url),
                               'x_nb_hits': len(results_in_Home),
                               'x_url_close': '</a>'})
            results = {}
        else:
            # no hits found in Home, recommend different search terms:
            if of.startswith("h") and display_nearest_terms_box:
                print_warning(req, _("No public collection matched your query. "
                                     "If you were looking for a non-public document, please choose "
                                     "the desired restricted collection first."))
            results = {}
    if verbose and of.startswith("h"):
        t2 = os.times()[4]
        print_warning(req, "Search stage 4: intersecting with collection universe gave %d hits." % results_nbhits)
        print_warning(req, "Search stage 4: execution took %.2f seconds." % (t2 - t1))
    return results

def intersect_results_with_hitset(req, results, hitset, ap=0, aptext="", of="hb"):
    """Return intersection of search 'results' (a dict of hitsets
       with collection as key) with the 'hitset', i.e. apply
       'hitset' intersection to each collection within search
       'results'.

       If the final 'results' set is to be empty, and 'ap'
       (approximate pattern) is true, and then print the `warningtext'
       and return the original 'results' set unchanged.  If 'ap' is
       false, then return empty results set.
    """
    if ap:
        results_ap = copy.deepcopy(results)
    else:
        results_ap = {} # will return empty dict in case of no hits found
    nb_total = 0
    for coll in results.keys():
        results[coll].intersection_update(hitset)
        nb_total += len(results[coll])
    if nb_total == 0:
        if of.startswith("h"):
            print_warning(req, aptext)
        results = results_ap
    return results

def create_similarly_named_authors_link_box(author_name, ln=CFG_SITE_LANG):
    """Return a box similar to ``Not satisfied...'' one by proposing
       author searches for similar names.  Namely, take AUTHOR_NAME
       and the first initial of the firstame (after comma) and look
       into author index whether authors with e.g. middle names exist.
       Useful mainly for CERN Library that sometimes contains name
       forms like Ellis-N, Ellis-Nick, Ellis-Nicolas all denoting the
       same person.  The box isn't proposed if no similarly named
       authors are found to exist.
    """
    # return nothing if not configured:
    if CFG_WEBSEARCH_CREATE_SIMILARLY_NAMED_AUTHORS_LINK_BOX == 0:
        return ""
    # return empty box if there is no initial:
    if re.match(r'[^ ,]+, [^ ]', author_name) is None:
        return ""
    # firstly find name comma initial:
    author_name_to_search = re.sub(r'^([^ ,]+, +[^ ,]).*$', '\\1', author_name)

    # secondly search for similar name forms:
    similar_author_names = {}
    for name in author_name_to_search, strip_accents(author_name_to_search):
        for tag in get_field_tags("author"):
            # deduce into which bibxxx table we will search:
            digit1, digit2 = int(tag[0]), int(tag[1])
            bx = "bib%d%dx" % (digit1, digit2)
            bibx = "bibrec_bib%d%dx" % (digit1, digit2)
            if len(tag) != 6 or tag[-1:]=='%':
                # only the beginning of field 't' is defined, so add wildcard character:
                res = run_sql("""SELECT bx.value FROM %s AS bx
                                  WHERE bx.value LIKE %%s AND bx.tag LIKE %%s""" % bx,
                              (name + "%", tag + "%"))
            else:
                res = run_sql("""SELECT bx.value FROM %s AS bx
                                  WHERE bx.value LIKE %%s AND bx.tag=%%s""" % bx,
                              (name + "%", tag))
            for row in res:
                similar_author_names[row[0]] = 1
    # remove the original name and sort the list:
    try:
        del similar_author_names[author_name]
    except KeyError:
        pass
    # thirdly print the box:
    out = ""
    if similar_author_names:
        out_authors = similar_author_names.keys()
        out_authors.sort()

        tmp_authors = []
        for out_author in out_authors:
            nbhits = get_nbhits_in_bibxxx(out_author, "author")
            if nbhits:
                tmp_authors.append((out_author, nbhits))
        out += websearch_templates.tmpl_similar_author_names(
                 authors=tmp_authors, ln=ln)

    return out

def create_nearest_terms_box(urlargd, p, f, t='w', n=5, ln=CFG_SITE_LANG, intro_text_p=True):
    """Return text box containing list of 'n' nearest terms above/below 'p'
       for the field 'f' for matching type 't' (words/phrases) in
       language 'ln'.
       Propose new searches according to `urlargs' with the new words.
       If `intro_text_p' is true, then display the introductory message,
       otherwise print only the nearest terms in the box content.
    """
    # load the right message language
    _ = gettext_set_language(ln)

    if not CFG_WEBSEARCH_DISPLAY_NEAREST_TERMS:
        return _("Your search did not match any records.  Please try again.")
    nearest_terms = []
    if not p: # sanity check
        p = "."
    if p.startswith('%') and p.endswith('%'):
        p = p[1:-1] # fix for partial phrase
    index_id = get_index_id_from_field(f)
    if f == 'fulltext':
        if CFG_SOLR_URL:
            return _("No match found, please enter different search terms.")
        else:
            # FIXME: workaround for not having native phrase index yet
            t = 'w'
    # special indexes:
    if f == 'refersto':
        return _("There are no records referring to %s.") % cgi.escape(p)
    if f == 'citedby':
        return _("There are no records cited by %s.") % cgi.escape(p)
    # look for nearest terms:
    if t == 'w':
        nearest_terms = get_nearest_terms_in_bibwords(p, f, n, n)
        if not nearest_terms:
            return _("No word index is available for %s.") % \
                   ('<em>' + cgi.escape(get_field_i18nname(get_field_name(f) or f, ln, False)) + '</em>')
    else:
        nearest_terms = []
        if index_id:
            nearest_terms = get_nearest_terms_in_idxphrase(p, index_id, n, n)
        if f == 'datecreated' or f == 'datemodified':
            nearest_terms = get_nearest_terms_in_bibrec(p, f, n, n)
        if not nearest_terms:
            nearest_terms = get_nearest_terms_in_bibxxx(p, f, n, n)
        if not nearest_terms:
            return _("No phrase index is available for %s.") % \
                   ('<em>' + cgi.escape(get_field_i18nname(get_field_name(f) or f, ln, False)) + '</em>')

    terminfo = []
    for term in nearest_terms:
        if t == 'w':
            hits = get_nbhits_in_bibwords(term, f)
        else:
            if index_id:
                hits = get_nbhits_in_idxphrases(term, f)
            elif f == 'datecreated' or f == 'datemodified':
                hits = get_nbhits_in_bibrec(term, f)
            else:
                hits = get_nbhits_in_bibxxx(term, f)

        argd = {}
        argd.update(urlargd)

        # check which fields contained the requested parameter, and replace it.
        for (px, fx) in ('p', 'f'), ('p1', 'f1'), ('p2', 'f2'), ('p3', 'f3'):
            if px in argd:
                argd_px = argd[px]
                if t == 'w':
                    # p was stripped of accents, to do the same:
                    argd_px = strip_accents(argd_px)
                #argd[px] = string.replace(argd_px, p, term, 1)
                #we need something similar, but case insensitive
                pattern_index = string.find(argd_px.lower(), p.lower())
                if pattern_index > -1:
                    argd[px] = argd_px[:pattern_index] + term + argd_px[pattern_index+len(p):]
                    break
                #this is doing exactly the same as:
                #argd[px] = re.sub('(?i)' + re.escape(p), term, argd_px, 1)
                #but is ~4x faster (2us vs. 8.25us)
        terminfo.append((term, hits, argd))

    intro = ""
    if intro_text_p: # add full leading introductory text
        if f:
            intro = _("Search term %(x_term)s inside index %(x_index)s did not match any record. Nearest terms in any collection are:") % \
                     {'x_term': "<em>" + cgi.escape(p.startswith("%") and p.endswith("%") and p[1:-1] or p) + "</em>",
                      'x_index': "<em>" + cgi.escape(get_field_i18nname(get_field_name(f) or f, ln, False)) + "</em>"}
        else:
            intro = _("Search term %s did not match any record. Nearest terms in any collection are:") % \
                     ("<em>" + cgi.escape(p.startswith("%") and p.endswith("%") and p[1:-1] or p) + "</em>")

    return websearch_templates.tmpl_nearest_term_box(p=p, ln=ln, f=f, terminfo=terminfo,
                                                     intro=intro)

def get_nearest_terms_in_bibwords(p, f, n_below, n_above):
    """Return list of +n -n nearest terms to word `p' in index for field `f'."""
    nearest_words = [] # will hold the (sorted) list of nearest words to return
    # deduce into which bibwordsX table we will search:
    bibwordsX = "idxWORD%02dF" % get_index_id_from_field("anyfield")
    if f:
        index_id = get_index_id_from_field(f)
        if index_id:
            bibwordsX = "idxWORD%02dF" % index_id
        else:
            return nearest_words
    # firstly try to get `n' closest words above `p':
    res = run_sql("SELECT term FROM %s WHERE term<%%s ORDER BY term DESC LIMIT %%s" % bibwordsX,
                  (p, n_above))
    for row in res:
        nearest_words.append(row[0])
    nearest_words.reverse()
    # secondly insert given word `p':
    nearest_words.append(p)
    # finally try to get `n' closest words below `p':
    res = run_sql("SELECT term FROM %s WHERE term>%%s ORDER BY term ASC LIMIT %%s" % bibwordsX,
                  (p, n_below))
    for row in res:
        nearest_words.append(row[0])
    return nearest_words

def get_nearest_terms_in_idxphrase(p, index_id, n_below, n_above):
    """Browse (-n_above, +n_below) closest bibliographic phrases
       for the given pattern p in the given field idxPHRASE table,
       regardless of collection.
       Return list of [phrase1, phrase2, ... , phrase_n]."""
    if CFG_INSPIRE_SITE and index_id in (3, 15): # FIXME: workaround due to new fuzzy index
        return [p,]
    idxphraseX = "idxPHRASE%02dF" % index_id
    res_above = run_sql("SELECT term FROM %s WHERE term<%%s ORDER BY term DESC LIMIT %%s" % idxphraseX, (p, n_above))
    res_above = map(lambda x: x[0], res_above)
    res_above.reverse()

    res_below = run_sql("SELECT term FROM %s WHERE term>=%%s ORDER BY term ASC LIMIT %%s" % idxphraseX, (p, n_below))
    res_below = map(lambda x: x[0], res_below)

    return res_above + res_below

def get_nearest_terms_in_idxphrase_with_collection(p, index_id, n_below, n_above, collection):
    """Browse (-n_above, +n_below) closest bibliographic phrases
       for the given pattern p in the given field idxPHRASE table,
       considering the collection (intbitset).
       Return list of [(phrase1, hitset), (phrase2, hitset), ... , (phrase_n, hitset)]."""
    idxphraseX = "idxPHRASE%02dF" % index_id
    res_above = run_sql("SELECT term,hitlist FROM %s WHERE term<%%s ORDER BY term DESC LIMIT %%s" % idxphraseX, (p, n_above * 3))
    res_above = [(term, intbitset(hitlist) & collection) for term, hitlist in res_above]
    res_above = [(term, len(hitlist)) for term, hitlist in res_above if hitlist]

    res_below = run_sql("SELECT term,hitlist FROM %s WHERE term>=%%s ORDER BY term ASC LIMIT %%s" % idxphraseX, (p, n_below * 3))
    res_below = [(term, intbitset(hitlist) & collection) for term, hitlist in res_below]
    res_below = [(term, len(hitlist)) for term, hitlist in res_below if hitlist]

    res_above.reverse()
    return res_above[-n_above:] + res_below[:n_below]


def get_nearest_terms_in_bibxxx(p, f, n_below, n_above):
    """Browse (-n_above, +n_below) closest bibliographic phrases
       for the given pattern p in the given field f, regardless
       of collection.
       Return list of [phrase1, phrase2, ... , phrase_n]."""
    ## determine browse field:
    if not f and string.find(p, ":") > 0: # does 'p' contain ':'?
        f, p = string.split(p, ":", 1)

    # FIXME: quick hack for the journal index
    if f == 'journal':
        return get_nearest_terms_in_bibwords(p, f, n_below, n_above)

    ## We are going to take max(n_below, n_above) as the number of
    ## values to ferch from bibXXx.  This is needed to work around
    ## MySQL UTF-8 sorting troubles in 4.0.x.  Proper solution is to
    ## use MySQL 4.1.x or our own idxPHRASE in the future.

    index_id = get_index_id_from_field(f)
    if index_id:
        return get_nearest_terms_in_idxphrase(p, index_id, n_below, n_above)

    n_fetch = 2*max(n_below, n_above)
    ## construct 'tl' which defines the tag list (MARC tags) to search in:
    tl = []
    if str(f[0]).isdigit() and str(f[1]).isdigit():
        tl.append(f) # 'f' seems to be okay as it starts by two digits
    else:
        # deduce desired MARC tags on the basis of chosen 'f'
        tl = get_field_tags(f)
    ## start browsing to fetch list of hits:
    browsed_phrases = {} # will hold {phrase1: 1, phrase2: 1, ..., phraseN: 1} dict of browsed phrases (to make them unique)
    # always add self to the results set:
    browsed_phrases[p.startswith("%") and p.endswith("%") and p[1:-1] or p] = 1
    for t in tl:
        # deduce into which bibxxx table we will search:
        digit1, digit2 = int(t[0]), int(t[1])
        bx = "bib%d%dx" % (digit1, digit2)
        bibx = "bibrec_bib%d%dx" % (digit1, digit2)
        # firstly try to get `n' closest phrases above `p':
        if len(t) != 6 or t[-1:]=='%': # only the beginning of field 't' is defined, so add wildcard character:
            res = run_sql("""SELECT bx.value FROM %s AS bx
                              WHERE bx.value<%%s AND bx.tag LIKE %%s
                              ORDER BY bx.value DESC LIMIT %%s""" % bx,
                          (p, t + "%", n_fetch))
        else:
            res = run_sql("""SELECT bx.value FROM %s AS bx
                              WHERE bx.value<%%s AND bx.tag=%%s
                              ORDER BY bx.value DESC LIMIT %%s""" % bx,
                          (p, t, n_fetch))
        for row in res:
            browsed_phrases[row[0]] = 1
        # secondly try to get `n' closest phrases equal to or below `p':
        if len(t) != 6 or t[-1:]=='%': # only the beginning of field 't' is defined, so add wildcard character:
            res = run_sql("""SELECT bx.value FROM %s AS bx
                              WHERE bx.value>=%%s AND bx.tag LIKE %%s
                              ORDER BY bx.value ASC LIMIT %%s""" % bx,
                          (p, t + "%", n_fetch))
        else:
            res = run_sql("""SELECT bx.value FROM %s AS bx
                              WHERE bx.value>=%%s AND bx.tag=%%s
                              ORDER BY bx.value ASC LIMIT %%s""" % bx,
                          (p, t, n_fetch))
        for row in res:
            browsed_phrases[row[0]] = 1
    # select first n words only: (this is needed as we were searching
    # in many different tables and so aren't sure we have more than n
    # words right; this of course won't be needed when we shall have
    # one ACC table only for given field):
    phrases_out = browsed_phrases.keys()
    phrases_out.sort(lambda x, y: cmp(string.lower(strip_accents(x)),
                                      string.lower(strip_accents(y))))
    # find position of self:
    try:
        idx_p = phrases_out.index(p)
    except:
        idx_p = len(phrases_out)/2
    # return n_above and n_below:
    return phrases_out[max(0, idx_p-n_above):idx_p+n_below]

def get_nearest_terms_in_bibrec(p, f, n_below, n_above):
    """Return list of nearest terms and counts from bibrec table.
    p is usually a date, and f either datecreated or datemodified.

    Note: below/above count is very approximative, not really respected.
    """
    col = 'creation_date'
    if f == 'datemodified':
        col = 'modification_date'
    res_above = run_sql("""SELECT DATE_FORMAT(%s,'%%%%Y-%%%%m-%%%%d %%%%H:%%%%i:%%%%s')
                             FROM bibrec WHERE %s < %%s
                            ORDER BY %s DESC LIMIT %%s""" % (col, col, col),
                        (p, n_above))
    res_below = run_sql("""SELECT DATE_FORMAT(%s,'%%%%Y-%%%%m-%%%%d %%%%H:%%%%i:%%%%s')
                             FROM bibrec WHERE %s > %%s
                            ORDER BY %s ASC LIMIT %%s""" % (col, col, col),
                        (p, n_below))
    out = set([])
    for row in res_above:
        out.add(row[0])
    for row in res_below:
        out.add(row[0])
    out_list = list(out)
    out_list.sort()
    return list(out_list)

def get_nbhits_in_bibrec(term, f):
    """Return number of hits in bibrec table.  term is usually a date,
    and f is either 'datecreated' or 'datemodified'."""
    col = 'creation_date'
    if f == 'datemodified':
        col = 'modification_date'
    res = run_sql("SELECT COUNT(*) FROM bibrec WHERE %s LIKE %%s" % (col,),
                  (term + '%',))
    return res[0][0]

def get_nbhits_in_bibwords(word, f):
    """Return number of hits for word 'word' inside words index for field 'f'."""
    out = 0
    # deduce into which bibwordsX table we will search:
    bibwordsX = "idxWORD%02dF" % get_index_id_from_field("anyfield")
    if f:
        index_id = get_index_id_from_field(f)
        if index_id:
            bibwordsX = "idxWORD%02dF" % index_id
        else:
            return 0
    if word:
        res = run_sql("SELECT hitlist FROM %s WHERE term=%%s" % bibwordsX,
                      (word,))
        for hitlist in res:
            out += len(intbitset(hitlist[0]))
    return out

def get_nbhits_in_idxphrases(word, f):
    """Return number of hits for word 'word' inside phrase index for field 'f'."""
    out = 0
    # deduce into which bibwordsX table we will search:
    idxphraseX = "idxPHRASE%02dF" % get_index_id_from_field("anyfield")
    if f:
        index_id = get_index_id_from_field(f)
        if index_id:
            idxphraseX = "idxPHRASE%02dF" % index_id
        else:
            return 0
    if word:
        res = run_sql("SELECT hitlist FROM %s WHERE term=%%s" % idxphraseX,
                      (word,))
        for hitlist in res:
            out += len(intbitset(hitlist[0]))
    return out

def get_nbhits_in_bibxxx(p, f):
    """Return number of hits for word 'word' inside words index for field 'f'."""
    ## determine browse field:
    if not f and string.find(p, ":") > 0: # does 'p' contain ':'?
        f, p = string.split(p, ":", 1)

    # FIXME: quick hack for the journal index
    if f == 'journal':
        return get_nbhits_in_bibwords(p, f)

    ## construct 'tl' which defines the tag list (MARC tags) to search in:
    tl = []
    if str(f[0]).isdigit() and str(f[1]).isdigit():
        tl.append(f) # 'f' seems to be okay as it starts by two digits
    else:
        # deduce desired MARC tags on the basis of chosen 'f'
        tl = get_field_tags(f)
    # start searching:
    recIDs = {} # will hold dict of {recID1: 1, recID2: 1, ..., }  (unique recIDs, therefore)
    for t in tl:
        # deduce into which bibxxx table we will search:
        digit1, digit2 = int(t[0]), int(t[1])
        bx = "bib%d%dx" % (digit1, digit2)
        bibx = "bibrec_bib%d%dx" % (digit1, digit2)
        if len(t) != 6 or t[-1:]=='%': # only the beginning of field 't' is defined, so add wildcard character:
            res = run_sql("""SELECT bibx.id_bibrec FROM %s AS bibx, %s AS bx
                              WHERE bx.value=%%s AND bx.tag LIKE %%s
                                AND bibx.id_bibxxx=bx.id""" % (bibx, bx),
                          (p, t + "%"))
        else:
            res = run_sql("""SELECT bibx.id_bibrec FROM %s AS bibx, %s AS bx
                              WHERE bx.value=%%s AND bx.tag=%%s
                                AND bibx.id_bibxxx=bx.id""" % (bibx, bx),
                          (p, t))
        for row in res:
            recIDs[row[0]] = 1
    return len(recIDs)

def get_mysql_recid_from_aleph_sysno(sysno):
    """Returns DB's recID for ALEPH sysno passed in the argument (e.g. "002379334CER").
       Returns None in case of failure."""
    out = None
    res = run_sql("""SELECT bb.id_bibrec FROM bibrec_bib97x AS bb, bib97x AS b
                      WHERE b.value=%s AND b.tag='970__a' AND bb.id_bibxxx=b.id""",
                  (sysno,))
    if res:
        out = res[0][0]
    return out

def guess_primary_collection_of_a_record(recID):
    """Return primary collection name a record recid belongs to, by
       testing 980 identifier.
       May lead to bad guesses when a collection is defined dynamically
       via dbquery.
       In that case, return 'CFG_SITE_NAME'."""
    out = CFG_SITE_NAME
    dbcollids = get_fieldvalues(recID, "980__a")
    for dbcollid in dbcollids:
        variants = ("collection:" + dbcollid,
                    'collection:"' + dbcollid + '"',
                    "980__a:" + dbcollid,
                    '980__a:"' + dbcollid + '"',
                    '980:' + dbcollid ,
                    '980:"' + dbcollid + '"')
        res = run_sql("SELECT name FROM collection WHERE dbquery IN (%s,%s,%s,%s,%s,%s)", variants)
        if res:
            out = res[0][0]
            break
    if CFG_CERN_SITE:
        # dirty hack for ATLAS collections at CERN:
        if out in ('ATLAS Communications', 'ATLAS Internal Notes'):
            for alternative_collection in ('ATLAS Communications Physics',
                                           'ATLAS Communications General',
                                           'ATLAS Internal Notes Physics',
                                           'ATLAS Internal Notes General',):
                if recID in get_collection_reclist(alternative_collection):
                    out = alternative_collection
                    break
    return out

_re_collection_url = re.compile('/collection/(.+)')
def guess_collection_of_a_record(recID, referer=None, recreate_cache_if_needed=True):
    """Return collection name a record recid belongs to, by first testing
       the referer URL if provided and otherwise returning the
       primary collection."""
    if referer:
        dummy, hostname, path, dummy, query, dummy = urlparse.urlparse(referer)
        #requests can come from different invenio installations, with different collections
        if CFG_SITE_URL.find(hostname) < 0:
            return guess_primary_collection_of_a_record(recID)
        g = _re_collection_url.match(path)
        if g:
            name = urllib.unquote_plus(g.group(1))
            #check if this collection actually exist (also normalize the name if case-insensitive)
            name = get_coll_normalised_name(name)
            if name and recID in get_collection_reclist(name):
                return name
        elif path.startswith('/search'):
            if recreate_cache_if_needed:
                collection_reclist_cache.recreate_cache_if_needed()
            query = cgi.parse_qs(query)
            for name in query.get('cc', []) + query.get('c', []):
                name = get_coll_normalised_name(name)
                if name and recID in get_collection_reclist(name, recreate_cache_if_needed=False):
                    return name
    return guess_primary_collection_of_a_record(recID)

def is_record_in_any_collection(recID, recreate_cache_if_needed=True):
    """Return True if the record belongs to at least one collection. This is a
    good, although not perfect, indicator to guess if webcoll has already run
    after this record has been entered into the system.
    """
    if recreate_cache_if_needed:
        collection_reclist_cache.recreate_cache_if_needed()
    for name in collection_reclist_cache.cache.keys():
        if recID in get_collection_reclist(name, recreate_cache_if_needed=False):
            return True
    return False

def get_all_collections_of_a_record(recID, recreate_cache_if_needed=True):
    """Return all the collection names a record belongs to.
    Note this function is O(n_collections)."""
    ret = []
    if recreate_cache_if_needed:
        collection_reclist_cache.recreate_cache_if_needed()
    for name in collection_reclist_cache.cache.keys():
        if recID in get_collection_reclist(name, recreate_cache_if_needed=False):
            ret.append(name)
    return ret

def get_tag_name(tag_value, prolog="", epilog=""):
    """Return tag name from the known tag value, by looking up the 'tag' table.
       Return empty string in case of failure.
       Example: input='100__%', output=first author'."""
    out = ""
    res = run_sql("SELECT name FROM tag WHERE value=%s", (tag_value,))
    if res:
        out = prolog + res[0][0] + epilog
    return out

def get_fieldcodes():
    """Returns a list of field codes that may have been passed as 'search options' in URL.
       Example: output=['subject','division']."""
    out = []
    res = run_sql("SELECT DISTINCT(code) FROM field")
    for row in res:
        out.append(row[0])
    return out

def get_field_name(code):
    """Return the corresponding field_name given the field code.
    e.g. reportnumber -> report number."""
    res = run_sql("SELECT name FROM field WHERE code=%s", (code, ))
    if res:
        return res[0][0]
    else:
        return ""

def get_field_tags(field):
    """Returns a list of MARC tags for the field code 'field'.
       Returns empty list in case of error.
       Example: field='author', output=['100__%','700__%']."""
    out = []
    query = """SELECT t.value FROM tag AS t, field_tag AS ft, field AS f
                WHERE f.code=%s AND ft.id_field=f.id AND t.id=ft.id_tag
                ORDER BY ft.score DESC"""
    res = run_sql(query, (field, ))
    for val in res:
        out.append(val[0])
    return out

def get_fieldvalues_alephseq_like(recID, tags_in, can_see_hidden=False):
    """Return buffer of ALEPH sequential-like textual format with fields found
       in the list TAGS_IN for record RECID.

       If can_see_hidden is True, just print everything.  Otherwise hide fields
       from CFG_BIBFORMAT_HIDDEN_TAGS.
    """

    out = ""
    if type(tags_in) is not list:
        tags_in = [tags_in,]
    if len(tags_in) == 1 and len(tags_in[0]) == 6:
        ## case A: one concrete subfield asked, so print its value if found
        ##         (use with care: can mislead if field has multiple occurrences)
        out += string.join(get_fieldvalues(recID, tags_in[0]),"\n")
    else:
        ## case B: print our "text MARC" format; works safely all the time
        # find out which tags to output:
        dict_of_tags_out = {}
        if not tags_in:
            for i in range(0, 10):
                for j in range(0, 10):
                    dict_of_tags_out["%d%d%%" % (i, j)] = 1
        else:
            for tag in tags_in:
                if len(tag) == 0:
                    for i in range(0, 10):
                        for j in range(0, 10):
                            dict_of_tags_out["%d%d%%" % (i, j)] = 1
                elif len(tag) == 1:
                    for j in range(0, 10):
                        dict_of_tags_out["%s%d%%" % (tag, j)] = 1
                elif len(tag) < 5:
                    dict_of_tags_out["%s%%" % tag] = 1
                elif tag >= 6:
                    dict_of_tags_out[tag[0:5]] = 1
        tags_out = dict_of_tags_out.keys()
        tags_out.sort()
        # search all bibXXx tables as needed:
        for tag in tags_out:
            digits = tag[0:2]
            try:
                intdigits = int(digits)
                if intdigits < 0 or intdigits > 99:
                    raise ValueError
            except ValueError:
                # invalid tag value asked for
                continue
            if tag.startswith("001") or tag.startswith("00%"):
                if out:
                    out += "\n"
                out += "%09d %s %d" % (recID, "001__", recID)
            bx = "bib%sx" % digits
            bibx = "bibrec_bib%sx" % digits
            query = "SELECT b.tag,b.value,bb.field_number FROM %s AS b, %s AS bb "\
                    "WHERE bb.id_bibrec=%%s AND b.id=bb.id_bibxxx AND b.tag LIKE %%s"\
                    "ORDER BY bb.field_number, b.tag ASC" % (bx, bibx)
            res = run_sql(query, (recID, str(tag)+'%'))
            # go through fields:
            field_number_old = -999
            field_old = ""
            for row in res:
                field, value, field_number = row[0], row[1], row[2]
                ind1, ind2 = field[3], field[4]
                printme = True
                #check the stuff in hiddenfields
                if not can_see_hidden:
                    for htag in CFG_BIBFORMAT_HIDDEN_TAGS:
                        ltag = len(htag)
                        samelenfield = field[0:ltag]
                        if samelenfield == htag:
                            printme = False
                if ind1 == "_":
                    ind1 = ""
                if ind2 == "_":
                    ind2 = ""
                # print field tag
                if printme:
                    if field_number != field_number_old or field[:-1] != field_old[:-1]:
                        if out:
                            out += "\n"
                        out += "%09d %s " % (recID, field[:5])
                        field_number_old = field_number
                        field_old = field
                    # print subfield value
                    if field[0:2] == "00" and field[-1:] == "_":
                        out += value
                    else:
                        out += "$$%s%s" % (field[-1:], value)
    return out

def get_merged_recid(recID):
    """ Return the record ID of the record with
    which the given record has been merged.
    @param recID: deleted record recID
    @type recID: int
    @return: merged record recID
    @rtype: int
    """
    merged_recid = get_fieldvalues(recID, "970__d")
    if merged_recid:
        return int(merged_recid[0])

def record_exists(recID):
    """Return 1 if record RECID exists.
       Return 0 if it doesn't exist.
       Return -1 if it exists but is marked as deleted.
    """
    out = 0
    res = run_sql("SELECT id FROM bibrec WHERE id=%s", (recID,), 1)
    if res:
        try: # if recid is '123foo', mysql will return id=123, and we don't want that
            recID = int(recID)
        except ValueError:
            return 0
        # record exists; now check whether it isn't marked as deleted:
        dbcollids = get_fieldvalues(recID, "980__%")
        if ("DELETED" in dbcollids) or (CFG_CERN_SITE and "DUMMY" in dbcollids):
            out = -1 # exists, but marked as deleted
        else:
            out = 1 # exists fine
    return out

def record_empty(recID):
    """
    Is this record empty, e.g. has only 001, waiting for integration?

    @param recID: the record identifier.
    @type recID: int
    @return: 1 if the record is empty, 0 otherwise.
    @rtype: int
    """
    record = get_record(recID)
    if record is None or len(record) < 2:
        return 1
    else:
        return 0

def record_public_p(recID, recreate_cache_if_needed=True):
    """Return 1 if the record is public, i.e. if it can be found in the Home collection.
       Return 0 otherwise.
    """
    return recID in get_collection_reclist(CFG_SITE_NAME, recreate_cache_if_needed=recreate_cache_if_needed)

def get_creation_date(recID, fmt="%Y-%m-%d"):
    "Returns the creation date of the record 'recID'."
    out = ""
    res = run_sql("SELECT DATE_FORMAT(creation_date,%s) FROM bibrec WHERE id=%s", (fmt, recID), 1)
    if res:
        out = res[0][0]
    return out

def get_modification_date(recID, fmt="%Y-%m-%d"):
    "Returns the date of last modification for the record 'recID'."
    out = ""
    res = run_sql("SELECT DATE_FORMAT(modification_date,%s) FROM bibrec WHERE id=%s", (fmt, recID), 1)
    if res:
        out = res[0][0]
    return out

def print_warning(req, msg, msg_type='', prologue='<br />', epilogue='<br />'):
    "Prints warning message and flushes output."
    if req and msg:
        req.write(websearch_templates.tmpl_print_warning(
                   msg = msg,
                   type = msg_type,
                   prologue = prologue,
                   epilogue = epilogue,
                 ))
        return

def print_search_info(p, f, sf, so, sp, rm, of, ot, collection=CFG_SITE_NAME, nb_found=-1, jrec=1, rg=10,
                      aas=0, ln=CFG_SITE_LANG, p1="", p2="", p3="", f1="", f2="", f3="", m1="", m2="", m3="", op1="", op2="",
                      sc=1, pl_in_url="",
                      d1y=0, d1m=0, d1d=0, d2y=0, d2m=0, d2d=0, dt="",
                      cpu_time=-1, middle_only=0, em=""):
    """Prints stripe with the information on 'collection' and 'nb_found' results and CPU time.
       Also, prints navigation links (beg/next/prev/end) inside the results set.
       If middle_only is set to 1, it will only print the middle box information (beg/netx/prev/end/etc) links.
       This is suitable for displaying navigation links at the bottom of the search results page."""

    if em != '' and EM_REPOSITORY["search_info"] not in em:
        return ""
    # sanity check:
    if jrec < 1:
        jrec = 1
    if jrec > nb_found:
        jrec = max(nb_found-rg+1, 1)

    return websearch_templates.tmpl_print_search_info(
             ln = ln,
             collection = collection,
             aas = aas,
             collection_name = get_coll_i18nname(collection, ln, False),
             collection_id = get_colID(collection),
             middle_only = middle_only,
             rg = rg,
             nb_found = nb_found,
             sf = sf,
             so = so,
             rm = rm,
             of = of,
             ot = ot,
             p = p,
             f = f,
             p1 = p1,
             p2 = p2,
             p3 = p3,
             f1 = f1,
             f2 = f2,
             f3 = f3,
             m1 = m1,
             m2 = m2,
             m3 = m3,
             op1 = op1,
             op2 = op2,
             pl_in_url = pl_in_url,
             d1y = d1y,
             d1m = d1m,
             d1d = d1d,
             d2y = d2y,
             d2m = d2m,
             d2d = d2d,
             dt = dt,
             jrec = jrec,
             sc = sc,
             sp = sp,
             all_fieldcodes = get_fieldcodes(),
             cpu_time = cpu_time,
           )

def print_hosted_search_info(p, f, sf, so, sp, rm, of, ot, collection=CFG_SITE_NAME, nb_found=-1, jrec=1, rg=10,
                      aas=0, ln=CFG_SITE_LANG, p1="", p2="", p3="", f1="", f2="", f3="", m1="", m2="", m3="", op1="", op2="",
                      sc=1, pl_in_url="",
                      d1y=0, d1m=0, d1d=0, d2y=0, d2m=0, d2d=0, dt="",
                      cpu_time=-1, middle_only=0, em=""):
    """Prints stripe with the information on 'collection' and 'nb_found' results and CPU time.
       Also, prints navigation links (beg/next/prev/end) inside the results set.
       If middle_only is set to 1, it will only print the middle box information (beg/netx/prev/end/etc) links.
       This is suitable for displaying navigation links at the bottom of the search results page."""

    if em != '' and EM_REPOSITORY["search_info"] not in em:
        return ""

    # sanity check:
    if jrec < 1:
        jrec = 1
    if jrec > nb_found:
        jrec = max(nb_found-rg+1, 1)

    return websearch_templates.tmpl_print_hosted_search_info(
             ln = ln,
             collection = collection,
             aas = aas,
             collection_name = get_coll_i18nname(collection, ln, False),
             collection_id = get_colID(collection),
             middle_only = middle_only,
             rg = rg,
             nb_found = nb_found,
             sf = sf,
             so = so,
             rm = rm,
             of = of,
             ot = ot,
             p = p,
             f = f,
             p1 = p1,
             p2 = p2,
             p3 = p3,
             f1 = f1,
             f2 = f2,
             f3 = f3,
             m1 = m1,
             m2 = m2,
             m3 = m3,
             op1 = op1,
             op2 = op2,
             pl_in_url = pl_in_url,
             d1y = d1y,
             d1m = d1m,
             d1d = d1d,
             d2y = d2y,
             d2m = d2m,
             d2d = d2d,
             dt = dt,
             jrec = jrec,
             sc = sc,
             sp = sp,
             all_fieldcodes = get_fieldcodes(),
             cpu_time = cpu_time,
           )

def print_results_overview(colls, results_final_nb_total, results_final_nb, cpu_time, ln=CFG_SITE_LANG, ec=[], hosted_colls_potential_results_p=False, em=""):
    """Prints results overview box with links to particular collections below."""

    if em != "" and EM_REPOSITORY["overview"] not in em:
        return ""
    new_colls = []
    for coll in colls:
        new_colls.append({
                          'id': get_colID(coll),
                          'code': coll,
                          'name': get_coll_i18nname(coll, ln, False),
                         })

    return websearch_templates.tmpl_print_results_overview(
             ln = ln,
             results_final_nb_total = results_final_nb_total,
             results_final_nb = results_final_nb,
             cpu_time = cpu_time,
             colls = new_colls,
             ec = ec,
             hosted_colls_potential_results_p = hosted_colls_potential_results_p,
           )

def print_hosted_results(url_and_engine, ln=CFG_SITE_LANG, of=None, req=None, no_records_found=False, search_timed_out=False, limit=CFG_EXTERNAL_COLLECTION_MAXRESULTS, em = ""):
    """Prints the full results of a hosted collection"""

    if of.startswith("h"):
        if no_records_found:
            return "<br />No results found."
        if search_timed_out:
            return "<br />The search engine did not respond in time."

    return websearch_templates.tmpl_print_hosted_results(
        url_and_engine=url_and_engine,
        ln=ln,
        of=of,
        req=req,
        limit=limit,
        display_body = em == "" or EM_REPOSITORY["body"] in em,
        display_add_to_basket = em == "" or EM_REPOSITORY["basket"] in em)

class BibSortDataCacher(DataCacher):
    """
    Cache holding all structures created by bibsort
    (   _data, data_dict).
    """
    def __init__(self, method_name):
        self.method_name = method_name
        self.method_id = 0
        try:
            res = run_sql("""SELECT id from bsrMETHOD where name = %s""", (self.method_name,))
        except:
            self.method_id = 0
        if res and res[0]:
            self.method_id = res[0][0]
        else:
            self.method_id = 0

        def cache_filler():
            method_id = self.method_id
            alldicts = {}
            if self.method_id == 0:
                return {}
            try:
                res_data = run_sql("""SELECT data_dict_ordered from bsrMETHODDATA \
                                   where id_bsrMETHOD = %s""", (method_id,))
                res_buckets = run_sql("""SELECT bucket_no, bucket_data from bsrMETHODDATABUCKET\
                                      where id_bsrMETHOD = %s""", (method_id,))
            except Exception:
                # database problems, return empty cache
                return {}
            try:
                data_dict_ordered = deserialize_via_marshal(res_data[0][0])
            except:
                data_dict_ordered= {}
            alldicts['data_dict_ordered'] = data_dict_ordered # recid: weight

            if not res_buckets:
                alldicts['bucket_data'] = {}
                return alldicts

            for row in res_buckets:
                bucket_no = row[0]
                try:
                    bucket_data = intbitset(row[1])
                except:
                    bucket_data = intbitset([])
                alldicts.setdefault('bucket_data', {})[bucket_no] = bucket_data

            return alldicts

        def timestamp_verifier():
            method_id = self.method_id
            res = run_sql("""SELECT last_updated from bsrMETHODDATA where id_bsrMETHOD = %s""", (method_id,))
            try:
                update_time_methoddata = str(res[0][0])
            except IndexError:
                update_time_methoddata = '1970-01-01 00:00:00'
            res = run_sql("""SELECT max(last_updated) from bsrMETHODDATABUCKET where id_bsrMETHOD = %s""", (method_id,))
            try:
                update_time_buckets = str(res[0][0])
            except IndexError:
                update_time_buckets = '1970-01-01 00:00:00'
            return max(update_time_methoddata, update_time_buckets)

        DataCacher.__init__(self, cache_filler, timestamp_verifier)

def get_sorting_methods():
    if not CFG_BIBSORT_BUCKETS: # we do not want to use buckets
        return {}
    try: # make sure the method has some data
        res = run_sql("""SELECT m.name, m.definition FROM bsrMETHOD m, bsrMETHODDATA md WHERE m.id = md.id_bsrMETHOD""")
    except:
        return {}
    return dict(res)

sorting_methods = get_sorting_methods()
cache_sorted_data = {}
for sorting_method in sorting_methods:
    try:
        cache_sorted_data[sorting_method].is_ok_p
    except Exception:
        cache_sorted_data[sorting_method] = BibSortDataCacher(sorting_method)


def get_tags_form_sort_fields(sort_fields):
    """Given a list of sort_fields, return the tags associated with it and
    also the name of the field that has no tags associated, to be able to
    display a message to the user."""
    tags = []
    if not sort_fields:
        return [], ''
    for sort_field in sort_fields:
        if sort_field and str(sort_field[0:2]).isdigit():
            # sort_field starts by two digits, so this is probably a MARC tag already
            tags.append(sort_field)
        else:
            # let us check the 'field' table
            field_tags = get_field_tags(sort_field)
            if field_tags:
                tags.extend(field_tags)
            else:
                return [], sort_field
    return tags, ''


def rank_records(req, rank_method_code, rank_limit_relevance, hitset_global, pattern=None, verbose=0, sort_order='d', of='hb', ln=CFG_SITE_LANG, rg=None, jrec=None):
    """Initial entry point for ranking records, acts like a dispatcher.
       (i) rank_method_code is in bsrMETHOD, bibsort buckets can be used;
       (ii)rank_method_code is not in bsrMETHOD, use bibrank;
    """

    if CFG_BIBSORT_BUCKETS and sorting_methods:
        for sort_method in sorting_methods:
            definition = sorting_methods[sort_method]
            if definition.startswith('RNK') and \
            definition.replace('RNK:','').strip().lower() == string.lower(rank_method_code):
                (solution_recs, solution_scores) = sort_records_bibsort(req, hitset_global, sort_method, '', sort_order, verbose, of, ln, rg, jrec, 'r')
                #return (solution_recs, solution_scores, '', '', '')
                comment = ''
                if verbose > 0:
                    comment = 'find_citations retlist %s' %[[solution_recs[i], solution_scores[i]] for i in range(len(solution_recs))]
                return (solution_recs, solution_scores, '(', ')', comment)
    return rank_records_bibrank(rank_method_code, rank_limit_relevance, hitset_global, pattern, verbose)


def sort_records(req, recIDs, sort_field='', sort_order='d', sort_pattern='', verbose=0, of='hb', ln=CFG_SITE_LANG, rg=None, jrec=None):
    """Initial entry point for sorting records, acts like a dispatcher.
       (i) sort_field is in the bsrMETHOD, and thus, the BibSort has sorted the data for this field, so we can use the cache;
       (ii)sort_field is not in bsrMETHOD, and thus, the cache does not contain any information regarding this sorting method"""

    _ = gettext_set_language(ln)

    #we should return sorted records up to irec_max(exclusive)
    dummy, irec_max = get_interval_for_records_to_sort(len(recIDs), jrec, rg)
    #calculate the min index on the reverted list
    index_min = max(len(recIDs) - irec_max, 0) #just to be sure that the min index is not negative

    #bibsort does not handle sort_pattern for now, use bibxxx
    if sort_pattern:
        return sort_records_bibxxx(req, recIDs, None, sort_field, sort_order, sort_pattern, verbose, of, ln, rg, jrec)

    use_sorting_buckets = True

    if not CFG_BIBSORT_BUCKETS or not sorting_methods: #ignore the use of buckets, use old fashion sorting
        use_sorting_buckets = False

    if not sort_field:
        if use_sorting_buckets:
            return sort_records_bibsort(req, recIDs, 'latest first', sort_field, sort_order, verbose, of, ln, rg, jrec)
        else:
            return recIDs[index_min:]

    sort_fields = string.split(sort_field, ",")
    if len(sort_fields) == 1:
        # we have only one sorting_field, check if it is treated by BibSort
        for sort_method in sorting_methods:
            definition = sorting_methods[sort_method]
            if use_sorting_buckets and \
               ((definition.startswith('FIELD') and \
                definition.replace('FIELD:','').strip().lower() == string.lower(sort_fields[0])) or \
                sort_method == sort_fields[0]):
                #use BibSort
                return sort_records_bibsort(req, recIDs, sort_method, sort_field, sort_order, verbose, of, ln, rg, jrec)
    #deduce sorting MARC tag out of the 'sort_field' argument:
    tags, error_field = get_tags_form_sort_fields(sort_fields)
    if error_field:
        if use_sorting_buckets:
            return sort_records_bibsort(req, recIDs, 'latest first', sort_field, sort_order, verbose, of, ln, rg, jrec)
        else:
            if of.startswith('h'):
                print_warning(req, _("Sorry, %s does not seem to be a valid sort option. The records will not be sorted.") % cgi.escape(error_field), "Error")
            return recIDs[index_min:]
    if tags:
        for sort_method in sorting_methods:
            definition = sorting_methods[sort_method]
            if definition.startswith('MARC') \
                    and definition.replace('MARC:','').strip().split(',') == tags \
                    and use_sorting_buckets:
                #this list of tags have a designated method in BibSort, so use it
                return sort_records_bibsort(req, recIDs, sort_method, sort_field, sort_order, verbose, of, ln, rg, jrec)
        #we do not have this sort_field in BibSort tables -> do the old fashion sorting
        return sort_records_bibxxx(req, recIDs, tags, sort_field, sort_order, sort_pattern, verbose, of, ln, rg, jrec)

    return recIDs[index_min:]


def sort_records_bibsort(req, recIDs, sort_method, sort_field='', sort_order='d', verbose=0, of='hb', ln=CFG_SITE_LANG, rg=None, jrec=None, sort_or_rank = 's'):
    """This function orders the recIDs list, based on a sorting method(sort_field) using the BibSortDataCacher for speed"""

    _ = gettext_set_language(ln)

    #sanity check
    if sort_method not in sorting_methods:
        if sort_or_rank == 'r':
            return rank_records_bibrank(sort_method, 0, recIDs, None, verbose)
        else:
            return sort_records_bibxxx(req, recIDs, None, sort_field, sort_order, '', verbose, of, ln, rg, jrec)

    if verbose >= 3 and of.startswith('h'):
        print_warning(req, "Sorting (using BibSort cache) by method %s (definition %s)." \
                      % (cgi.escape(repr(sort_method)), cgi.escape(repr(sorting_methods[sort_method]))))

    #we should return sorted records up to irec_max(exclusive)
    dummy, irec_max = get_interval_for_records_to_sort(len(recIDs), jrec, rg)
    solution = intbitset([])
    input_recids = intbitset(recIDs)
    cache_sorted_data[sort_method].recreate_cache_if_needed()
    sort_cache = cache_sorted_data[sort_method].cache
    bucket_numbers = sort_cache['bucket_data'].keys()
    #check if all buckets have been constructed
    if len(bucket_numbers) != CFG_BIBSORT_BUCKETS:
        if verbose > 3 and of.startswith('h'):
            print_warning(req, "Not all buckets have been constructed.. switching to old fashion sorting.")
        if sort_or_rank == 'r':
            return rank_records_bibrank(sort_method, 0, recIDs, None, verbose)
        else:
            return sort_records_bibxxx(req, recIDs, None, sort_field, sort_order, '', verbose, of, ln, rg, jrec)

    if sort_order == 'd':
        bucket_numbers.reverse()
    for bucket_no in bucket_numbers:
        solution.union_update(input_recids & sort_cache['bucket_data'][bucket_no])
        if len(solution) >= irec_max:
            break
    dict_solution = {}
    missing_records = []
    for recid in solution:
        try:
            dict_solution[recid] = sort_cache['data_dict_ordered'][recid]
        except KeyError:
            #recid is in buckets, but not in the bsrMETHODDATA,
            #maybe because the value has been deleted, but the change has not yet been propagated to the buckets
            missing_records.append(recid)
    #check if there are recids that are not in any bucket -> to be added at the end/top, ordered by insertion date
    if len(solution) < irec_max:
        #some records have not been yet inserted in the bibsort structures
        #or, some records have no value for the sort_method
        missing_records = sorted(missing_records + list(input_recids.difference(solution)))
    #the records need to be sorted in reverse order for the print record function
    #the return statement should be equivalent with the following statements
    #(these are clearer, but less efficient, since they revert the same list twice)
    #sorted_solution = (missing_records + sorted(dict_solution, key=dict_solution.__getitem__, reverse=sort_order=='d'))[:irec_max]
    #sorted_solution.reverse()
    #return sorted_solution
    if sort_method.strip().lower().startswith('latest') and sort_order == 'd':
        # if we want to sort the records on their insertion date, add the mission records at the top
        solution = sorted(dict_solution, key=dict_solution.__getitem__, reverse=sort_order=='a') + missing_records
    else:
        solution = missing_records + sorted(dict_solution, key=dict_solution.__getitem__, reverse=sort_order=='a')
    #calculate the min index on the reverted list
    index_min = max(len(solution) - irec_max, 0) #just to be sure that the min index is not negative
    #return all the records up to irec_max, but on the reverted list
    if sort_or_rank == 'r':
        # we need the recids, with values
        return (solution[index_min:], [dict_solution.get(record, 0) for record in solution[index_min:]])
    else:
        return solution[index_min:]


def sort_records_bibxxx(req, recIDs, tags, sort_field='', sort_order='d', sort_pattern='', verbose=0, of='hb', ln=CFG_SITE_LANG, rg=None, jrec=None):
    """OLD FASHION SORTING WITH NO CACHE, for sort fields that are not run in BibSort
       Sort records in 'recIDs' list according sort field 'sort_field' in order 'sort_order'.
       If more than one instance of 'sort_field' is found for a given record, try to choose that that is given by
       'sort pattern', for example "sort by report number that starts by CERN-PS".
       Note that 'sort_field' can be field code like 'author' or MARC tag like '100__a' directly."""

    _ = gettext_set_language(ln)

    #we should return sorted records up to irec_max(exclusive)
    dummy, irec_max = get_interval_for_records_to_sort(len(recIDs), jrec, rg)
    #calculate the min index on the reverted list
    index_min = max(len(recIDs) - irec_max, 0) #just to be sure that the min index is not negative

    ## check arguments:
    if not sort_field:
        return recIDs[index_min:]
    if len(recIDs) > CFG_WEBSEARCH_NB_RECORDS_TO_SORT:
        if of.startswith('h'):
            print_warning(req, _("Sorry, sorting is allowed on sets of up to %d records only. Using default sort order.") % CFG_WEBSEARCH_NB_RECORDS_TO_SORT, "Warning")
        return recIDs[index_min:]

    recIDs_dict = {}
    recIDs_out = []

    if not tags:
        # tags have not been camputed yet
        sort_fields = string.split(sort_field, ",")
        tags, error_field = get_tags_form_sort_fields(sort_fields)
        if error_field:
            if of.startswith('h'):
                print_warning(req, _("Sorry, %s does not seem to be a valid sort option. The records will not be sorted.") % cgi.escape(error_field), "Error")
            return recIDs[index_min:]
    if verbose >= 3 and of.startswith('h'):
        print_warning(req, "Sorting by tags %s." % cgi.escape(repr(tags)))
        if sort_pattern:
            print_warning(req, "Sorting preferentially by %s." % cgi.escape(sort_pattern))

    ## check if we have sorting tag defined:
    if tags:
        # fetch the necessary field values:
        for recID in recIDs:
            val = "" # will hold value for recID according to which sort
            vals = [] # will hold all values found in sorting tag for recID
            for tag in tags:
                if CFG_CERN_SITE and tag == '773__c':
                    # CERN hack: journal sorting
                    # 773__c contains page numbers, e.g. 3-13, and we want to sort by 3, and numerically:
                    vals.extend(["%050s" % x.split("-",1)[0] for x in get_fieldvalues(recID, tag)])
                else:
                    vals.extend(get_fieldvalues(recID, tag))
            if sort_pattern:
                # try to pick that tag value that corresponds to sort pattern
                bingo = 0
                for v in vals:
                    if v.lower().startswith(sort_pattern.lower()): # bingo!
                        bingo = 1
                        val = v
                        break
                if not bingo: # sort_pattern not present, so add other vals after spaces
                    val = sort_pattern + "          " + string.join(vals)
            else:
                # no sort pattern defined, so join them all together
                val = string.join(vals)
            val = strip_accents(val.lower()) # sort values regardless of accents and case
            if recIDs_dict.has_key(val):
                recIDs_dict[val].append(recID)
            else:
                recIDs_dict[val] = [recID]
        # sort them:
        recIDs_dict_keys = recIDs_dict.keys()
        recIDs_dict_keys.sort()
        # now that keys are sorted, create output array:
        for k in recIDs_dict_keys:
            for s in recIDs_dict[k]:
                recIDs_out.append(s)
        # ascending or descending?
        if sort_order == 'a':
            recIDs_out.reverse()
        # okay, we are done
        # return only up to the maximum that we need to sort
        if len(recIDs_out) != len(recIDs):
            dummy, irec_max = get_interval_for_records_to_sort(len(recIDs_out), jrec, rg)
            index_min = max(len(recIDs_out) - irec_max, 0) #just to be sure that the min index is not negative
        return recIDs_out[index_min:]
    else:
        # good, no sort needed
        return recIDs[index_min:]

<<<<<<< HEAD
def print_records(req, recIDs, jrec=1, rg=10, format='hb', ot='', ln=CFG_SITE_LANG,
                  relevances=[], relevances_prologue="(", relevances_epilogue="%%)",
                  decompress=zlib.decompress, search_pattern='', print_records_prologue_p=True,
                  print_records_epilogue_p=True, verbose=0, tab='', sf='', so='d', sp='',
                  rm='', em=''):
=======
>>>>>>> cca83074

def get_interval_for_records_to_sort(nb_found, jrec=None, rg=None):
    """calculates in which interval should the sorted records be
    a value of 'rg=-9999' means to print all records: to be used with care."""

    if not jrec:
        jrec = 1

    if not rg:
        #return all
        return jrec-1, nb_found

    if rg == -9999: # print all records
        rg = nb_found
    else:
        rg = abs(rg)
    if jrec < 1: # sanity checks
        jrec = 1
    if jrec > nb_found:
        jrec = max(nb_found-rg+1, 1)

    # will sort records from irec_min to irec_max excluded
    irec_min = jrec - 1
    irec_max = irec_min + rg
    if irec_min < 0:
        irec_min = 0
    if irec_max > nb_found:
        irec_max = nb_found

    return irec_min, irec_max

def print_records(req, recIDs, jrec=1, rg=10, format='hb', ot='', ln=CFG_SITE_LANG, relevances=[], relevances_prologue="(", relevances_epilogue="%%)", decompress=zlib.decompress, search_pattern='', print_records_prologue_p=True, print_records_epilogue_p=True, verbose=0, tab='', sf='', so='d', sp='', rm=''):
    """
    Prints list of records 'recIDs' formatted according to 'format' in
    groups of 'rg' starting from 'jrec'.

    Assumes that the input list 'recIDs' is sorted in reverse order,
    so it counts records from tail to head.

    A value of 'rg=-9999' means to print all records: to be used with care.

    Print also list of RELEVANCES for each record (if defined), in
    between RELEVANCE_PROLOGUE and RELEVANCE_EPILOGUE.

    Print prologue and/or epilogue specific to 'format' if
    'print_records_prologue_p' and/or print_records_epilogue_p' are
    True.

    'sf' is sort field and 'rm' is ranking method that are passed here
    only for proper linking purposes: e.g. when a certain ranking
    method or a certain sort field was selected, keep it selected in
    any dynamic search links that may be printed.
    """

    if em != "" and EM_REPOSITORY["body"] not in em:
        return
    # load the right message language
    _ = gettext_set_language(ln)

    # sanity checking:
    if req is None:
        return

    # get user_info (for formatting based on user)
    if isinstance(req, cStringIO.OutputType):
        user_info = {}
    else:
        user_info = collect_user_info(req)

    if len(recIDs):
        nb_found = len(recIDs)

        if rg == -9999: # print all records
            rg = nb_found
        else:
            rg = abs(rg)
        if jrec < 1: # sanity checks
            jrec = 1
        if jrec > nb_found:
            jrec = max(nb_found-rg+1, 1)

        # will print records from irec_max to irec_min excluded:
        irec_max = nb_found - jrec
        irec_min = nb_found - jrec - rg
        if irec_min < 0:
            irec_min = -1
        if irec_max >= nb_found:
            irec_max = nb_found - 1

        #req.write("%s:%d-%d" % (recIDs, irec_min, irec_max))

        if format.startswith('x'):

            # print header if needed
            if print_records_prologue_p:
                print_records_prologue(req, format)

            # print records
            recIDs_to_print = [recIDs[x] for x in range(irec_max, irec_min, -1)]

            format_records(recIDs_to_print,
                           format,
                           ln=ln,
                           search_pattern=search_pattern,
                           record_separator="\n",
                           user_info=user_info,
                           req=req)
            # print footer if needed
            if print_records_epilogue_p:
                print_records_epilogue(req, format)

        elif format.startswith('t') or str(format[0:3]).isdigit():
            # we are doing plain text output:
            for irec in range(irec_max, irec_min, -1):
                x = print_record(recIDs[irec], format, ot, ln, search_pattern=search_pattern,
                                 user_info=user_info, verbose=verbose, sf=sf, so=so, sp=sp, rm=rm)
                req.write(x)
                if x:
                    req.write('\n')
        elif format == 'excel':
            recIDs_to_print = [recIDs[x] for x in range(irec_max, irec_min, -1)]
            create_excel(recIDs=recIDs_to_print, req=req, ln=ln, ot=ot)
        else:
            # we are doing HTML output:
            if format == 'hp' or format.startswith("hb_") or format.startswith("hd_"):
                # portfolio and on-the-fly formats:
                for irec in range(irec_max, irec_min, -1):
                    req.write(print_record(recIDs[irec], format, ot, ln, search_pattern=search_pattern,
                                           user_info=user_info, verbose=verbose, sf=sf, so=so, sp=sp, rm=rm))
            elif format.startswith("hb"):
                # HTML brief format:
                display_add_to_basket = True
                if user_info:
                    if user_info['email'] == 'guest':
                        if CFG_ACCESS_CONTROL_LEVEL_ACCOUNTS > 4:
                            display_add_to_basket = False
                    else:
                        if not user_info['precached_usebaskets']:
                            display_add_to_basket = False
                if em != "" and EM_REPOSITORY["basket"] not in em:
                    display_add_to_basket = False
                req.write(websearch_templates.tmpl_record_format_htmlbrief_header(
                    ln = ln))
                for irec in range(irec_max, irec_min, -1):
                    row_number = jrec+irec_max-irec
                    recid = recIDs[irec]
                    if relevances and relevances[irec]:
                        relevance = relevances[irec]
                    else:
                        relevance = ''
                    record = print_record(recIDs[irec], format, ot, ln, search_pattern=search_pattern,
                                                  user_info=user_info, verbose=verbose, sf=sf, so=so, sp=sp, rm=rm)

                    req.write(websearch_templates.tmpl_record_format_htmlbrief_body(
                        ln = ln,
                        recid = recid,
                        row_number = row_number,
                        relevance = relevance,
                        record = record,
                        relevances_prologue = relevances_prologue,
                        relevances_epilogue = relevances_epilogue,
                        display_add_to_basket = display_add_to_basket
                        ))

                req.write(websearch_templates.tmpl_record_format_htmlbrief_footer(
                    ln = ln,
                    display_add_to_basket = display_add_to_basket))

            elif format.startswith("hd"):
                # HTML detailed format:
                for irec in range(irec_max, irec_min, -1):
                    merged_recid = get_merged_recid(recIDs[irec])
                    if record_exists(recIDs[irec]) == -1 and not merged_recid:
                        print_warning(req, _("The record has been deleted."))
                        continue
                    if merged_recid:
                        recIDs[irec] = merged_recid
                    unordered_tabs = get_detailed_page_tabs(get_colID(guess_primary_collection_of_a_record(recIDs[irec])),
                                                            recIDs[irec], ln=ln)
                    ordered_tabs_id = [(tab_id, values['order']) for (tab_id, values) in unordered_tabs.iteritems()]
                    ordered_tabs_id.sort(lambda x,y: cmp(x[1],y[1]))

                    link_ln = ''

                    if ln != CFG_SITE_LANG:
                        link_ln = '?ln=%s' % ln

                    recid = recIDs[irec]
                    recid_to_display = recid  # Record ID used to build the URL.
                    if CFG_WEBSEARCH_USE_ALEPH_SYSNOS:
                        try:
                            recid_to_display = get_fieldvalues(recid,
                                    CFG_BIBUPLOAD_EXTERNAL_SYSNO_TAG)[0]
                        except IndexError:
                            # No external sysno is available, keep using
                            # internal recid.
                            pass

                    tabs = [(unordered_tabs[tab_id]['label'], \
                             '%s/%s/%s/%s%s' % (CFG_SITE_URL, CFG_SITE_RECORD, recid_to_display, tab_id, link_ln), \
                             tab_id == tab,
                             unordered_tabs[tab_id]['enabled']) \
                            for (tab_id, order) in ordered_tabs_id
                            if unordered_tabs[tab_id]['visible'] == True]

                    tabs_counts = get_detailed_page_tabs_counts(recid)
                    citedbynum = tabs_counts['Citations']
                    references = tabs_counts['References']
                    discussions = tabs_counts['Discussions']

                    # load content
                    if tab == 'usage':
                        req.write(webstyle_templates.detailed_record_container_top(recIDs[irec],
                                                     tabs,
                                                     ln,
                                                     citationnum=citedbynum,
                                                     referencenum=references,
                                                     discussionnum=discussions))
                        r = calculate_reading_similarity_list(recIDs[irec], "downloads")
                        downloadsimilarity = None
                        downloadhistory = None
                        #if r:
                        #    downloadsimilarity = r
                        if CFG_BIBRANK_SHOW_DOWNLOAD_GRAPHS:
                            downloadhistory = create_download_history_graph_and_box(recIDs[irec], ln)

                        r = calculate_reading_similarity_list(recIDs[irec], "pageviews")
                        viewsimilarity = None
                        if r: viewsimilarity = r
                        content = websearch_templates.tmpl_detailed_record_statistics(recIDs[irec],
                                                                                      ln,
                                                                                      downloadsimilarity=downloadsimilarity,
                                                                                      downloadhistory=downloadhistory,
                                                                                      viewsimilarity=viewsimilarity)
                        req.write(content)
                        req.write(webstyle_templates.detailed_record_container_bottom(recIDs[irec],
                                                                                      tabs,
                                                                                      ln))
                    elif tab == 'citations':
                        recid = recIDs[irec]
                        req.write(webstyle_templates.detailed_record_container_top(recid,
                                                     tabs,
                                                     ln,
                                                     citationnum=citedbynum,
                                                     referencenum=references,
                                                     discussionnum=discussions))
                        req.write(websearch_templates.tmpl_detailed_record_citations_prologue(recid, ln))

                        # Citing
                        citinglist = calculate_cited_by_list(recid)
                        req.write(websearch_templates.tmpl_detailed_record_citations_citing_list(recid,
                                                                                                 ln,
                                                                                                 citinglist,
                                                                                                 sf=sf,
                                                                                                 so=so,
                                                                                                 sp=sp,
                                                                                                 rm=rm))
                        # Self-cited
                        selfcited = get_self_cited_by(recid)
                        req.write(websearch_templates.tmpl_detailed_record_citations_self_cited(recid,
                                  ln, selfcited=selfcited, citinglist=citinglist))
                        # Co-cited
                        s = calculate_co_cited_with_list(recid)
                        cociting = None
                        if s:
                            cociting = s
                        req.write(websearch_templates.tmpl_detailed_record_citations_co_citing(recid,
                                                                                               ln,
                                                                                               cociting=cociting))
                        # Citation history, if needed
                        citationhistory = None
                        if citinglist:
                            citationhistory = create_citation_history_graph_and_box(recid, ln)
                        #debug
                        if verbose > 3:
                            print_warning(req, "Citation graph debug: " + \
                                          str(len(citationhistory)))

                        req.write(websearch_templates.tmpl_detailed_record_citations_citation_history(recid, ln, citationhistory))
                        req.write(websearch_templates.tmpl_detailed_record_citations_epilogue(recid, ln))
                        req.write(webstyle_templates.detailed_record_container_bottom(recid,
                                                                                      tabs,
                                                                                      ln))
                    elif tab == 'references':
                        req.write(webstyle_templates.detailed_record_container_top(recIDs[irec],
                                                     tabs,
                                                     ln,
                                                     citationnum=citedbynum,
                                                     referencenum=references,
                                                     discussionnum=discussions))

                        req.write(format_record(recIDs[irec], 'HDREF', ln=ln, user_info=user_info, verbose=verbose))
                        req.write(webstyle_templates.detailed_record_container_bottom(recIDs[irec],
                                                                                      tabs,
                                                                                      ln))
                    elif tab == 'keywords':
                        import bibclassify_webinterface
                        recid = recIDs[irec]
                        bibclassify_webinterface.main_page(req, recid, tabs, ln, webstyle_templates)
                    elif tab == 'plots':
                        req.write(webstyle_templates.detailed_record_container_top(recIDs[irec],
                                                                                   tabs,
                                                                                   ln))
                        content = websearch_templates.tmpl_record_plots(recID=recIDs[irec],
                                                                         ln=ln)
                        req.write(content)
                        req.write(webstyle_templates.detailed_record_container_bottom(recIDs[irec],
                                                                                      tabs,
                                                                                      ln))

                    else:
                        # Metadata tab
                        req.write(webstyle_templates.detailed_record_container_top(recIDs[irec],
                                                     tabs,
                                                     ln,
                                                     show_short_rec_p=False,
                                                     citationnum=citedbynum, referencenum=references,
                                                     discussionnum=discussions))

                        creationdate = None
                        modificationdate = None
                        if record_exists(recIDs[irec]) == 1:
                            creationdate = get_creation_date(recIDs[irec])
                            modificationdate = get_modification_date(recIDs[irec])

                        content = print_record(recIDs[irec], format, ot, ln,
                                               search_pattern=search_pattern,
                                               user_info=user_info, verbose=verbose,
                                               sf=sf, so=so, sp=sp, rm=rm)
                        content = websearch_templates.tmpl_detailed_record_metadata(
                            recID = recIDs[irec],
                            ln = ln,
                            format = format,
                            creationdate = creationdate,
                            modificationdate = modificationdate,
                            content = content)
                        # display of the next-hit/previous-hit/back-to-search links
                        # on the detailed record pages
                        content += websearch_templates.tmpl_display_back_to_search(req,
                                                                                   recIDs[irec],
                                                                                   ln)
                        req.write(content)
                        req.write(webstyle_templates.detailed_record_container_bottom(recIDs[irec],
                                                                                      tabs,
                                                                                      ln,
                                                                                      creationdate=creationdate,
                                                                                      modificationdate=modificationdate,
                                                                                      show_short_rec_p=False))

                        if len(tabs) > 0:
                            # Add the mini box at bottom of the page
                            if CFG_WEBCOMMENT_ALLOW_REVIEWS:
                                from invenio.webcomment import get_mini_reviews
                                reviews = get_mini_reviews(recid = recIDs[irec], ln=ln)
                            else:
                                reviews = ''
                            actions = format_record(recIDs[irec], 'HDACT', ln=ln, user_info=user_info, verbose=verbose)
                            files = format_record(recIDs[irec], 'HDFILE', ln=ln, user_info=user_info, verbose=verbose)
                            req.write(webstyle_templates.detailed_record_mini_panel(recIDs[irec],
                                                                                    ln,
                                                                                    format,
                                                                                    files=files,
                                                                                    reviews=reviews,
                                                                                    actions=actions))
            else:
                # Other formats
                for irec in range(irec_max, irec_min, -1):
                    req.write(print_record(recIDs[irec], format, ot, ln,
                                           search_pattern=search_pattern,
                                           user_info=user_info, verbose=verbose,
                                           sf=sf, so=so, sp=sp, rm=rm))

    else:
        print_warning(req, _("Use different search terms."))

def print_records_prologue(req, format, cc=None):
    """
    Print the appropriate prologue for list of records in the given
    format.
    """
    prologue = "" # no prologue needed for HTML or Text formats
    if format.startswith('xm'):
        prologue = websearch_templates.tmpl_xml_marc_prologue()
    elif format.startswith('xn'):
        prologue = websearch_templates.tmpl_xml_nlm_prologue()
    elif format.startswith('xw'):
        prologue = websearch_templates.tmpl_xml_refworks_prologue()
    elif format.startswith('xr'):
        prologue = websearch_templates.tmpl_xml_rss_prologue(cc=cc)
    elif format.startswith('xe'):
        prologue = websearch_templates.tmpl_xml_endnote_prologue()
    elif format.startswith('xo'):
        prologue = websearch_templates.tmpl_xml_mods_prologue()
    elif format.startswith('xp'):
        prologue = websearch_templates.tmpl_xml_podcast_prologue(cc=cc)
    elif format.startswith('x'):
        prologue = websearch_templates.tmpl_xml_default_prologue()
    req.write(prologue)

def print_records_epilogue(req, format):
    """
    Print the appropriate epilogue for list of records in the given
    format.
    """
    epilogue = "" # no epilogue needed for HTML or Text formats
    if format.startswith('xm'):
        epilogue = websearch_templates.tmpl_xml_marc_epilogue()
    elif format.startswith('xn'):
        epilogue = websearch_templates.tmpl_xml_nlm_epilogue()
    elif format.startswith('xw'):
        epilogue = websearch_templates.tmpl_xml_refworks_epilogue()
    elif format.startswith('xr'):
        epilogue = websearch_templates.tmpl_xml_rss_epilogue()
    elif format.startswith('xe'):
        epilogue = websearch_templates.tmpl_xml_endnote_epilogue()
    elif format.startswith('xo'):
        epilogue = websearch_templates.tmpl_xml_mods_epilogue()
    elif format.startswith('xp'):
        epilogue = websearch_templates.tmpl_xml_podcast_epilogue()
    elif format.startswith('x'):
        epilogue = websearch_templates.tmpl_xml_default_epilogue()
    req.write(epilogue)

def get_record(recid):
    """Directly the record object corresponding to the recid."""
    if CFG_BIBUPLOAD_SERIALIZE_RECORD_STRUCTURE:
        value = run_sql("SELECT value FROM bibfmt WHERE id_bibrec=%s AND FORMAT='recstruct'",  (recid, ))
        if value:
            try:
                return deserialize_via_marshal(value[0][0])
            except:
                ### In case of corruption, let's rebuild it!
                pass
    return create_record(print_record(recid, 'xm'))[0]

def print_record(recID, format='hb', ot='', ln=CFG_SITE_LANG, decompress=zlib.decompress,
                 search_pattern=None, user_info=None, verbose=0, sf='', so='d', sp='', rm=''):
    """
    Prints record 'recID' formatted according to 'format'.

    'sf' is sort field and 'rm' is ranking method that are passed here
    only for proper linking purposes: e.g. when a certain ranking
    method or a certain sort field was selected, keep it selected in
    any dynamic search links that may be printed.
    """
    if format == 'recstruct':
        return get_record(recID)

    _ = gettext_set_language(ln)

    display_claim_this_paper = False

    try:
        display_claim_this_paper = user_info["precached_viewclaimlink"]
    except (KeyError, TypeError):
        display_claim_this_paper = False
    #check from user information if the user has the right to see hidden fields/tags in the
    #records as well
    can_see_hidden = (acc_authorize_action(user_info, 'runbibedit')[0] == 0)

    out = ""

    # sanity check:
    record_exist_p = record_exists(recID)
    if record_exist_p == 0: # doesn't exist
        return out

    # New Python BibFormat procedure for formatting
    # Old procedure follows further below
    # We must still check some special formats, but these
    # should disappear when BibFormat improves.
    if not (CFG_BIBFORMAT_USE_OLD_BIBFORMAT \
            or format.lower().startswith('t') \
            or format.lower().startswith('hm') \
            or str(format[0:3]).isdigit() \
            or ot):

        # Unspecified format is hd
        if format == '':
            format = 'hd'

        merged_recid = get_merged_recid(recID)
        if record_exist_p == -1 and not merged_recid and get_output_format_content_type(format) == 'text/html':
            # HTML output displays a default value for deleted records.
            # Other format have to deal with it.
            out += _("The record has been deleted.")
        else:
            if merged_recid:
                recID = merged_recid
            out += call_bibformat(recID, format, ln, search_pattern=search_pattern,
                                  user_info=user_info, verbose=verbose)

            # at the end of HTML brief mode, print the "Detailed record" functionality:
            if format.lower().startswith('hb') and \
                   format.lower() != 'hb_p':
                out += websearch_templates.tmpl_print_record_brief_links(ln=ln,
                                                                         recID=recID,
                                                                         sf=sf,
                                                                         so=so,
                                                                         sp=sp,
                                                                         rm=rm,
                                                                         display_claim_link=display_claim_this_paper)
        return out

    # Old PHP BibFormat procedure for formatting
    # print record opening tags, if needed:
    if format == "marcxml" or format == "oai_dc":
        out += "  <record>\n"
        out += "   <header>\n"
        for oai_id in get_fieldvalues(recID, CFG_OAI_ID_FIELD):
            out += "    <identifier>%s</identifier>\n" % oai_id
        out += "    <datestamp>%s</datestamp>\n" % get_modification_date(recID)
        out += "   </header>\n"
        out += "   <metadata>\n"

    if format.startswith("xm") or format == "marcxml":
        # look for detailed format existence:
        query = "SELECT value FROM bibfmt WHERE id_bibrec=%s AND format=%s"
        res = run_sql(query, (recID, format), 1)
        if res and record_exist_p == 1:
            # record 'recID' is formatted in 'format', so print it
            out += "%s" % decompress(res[0][0])
        else:
            # record 'recID' is not formatted in 'format' -- they are not in "bibfmt" table; so fetch all the data from "bibXXx" tables:
            if format == "marcxml":
                out += """    <record xmlns="http://www.loc.gov/MARC21/slim">\n"""
                out += "        <controlfield tag=\"001\">%d</controlfield>\n" % int(recID)
            elif format.startswith("xm"):
                out += """    <record>\n"""
                out += "        <controlfield tag=\"001\">%d</controlfield>\n" % int(recID)
            if record_exist_p == -1:
                # deleted record, so display only OAI ID and 980:
                oai_ids = get_fieldvalues(recID, CFG_OAI_ID_FIELD)
                if oai_ids:
                    out += "<datafield tag=\"%s\" ind1=\"%s\" ind2=\"%s\"><subfield code=\"%s\">%s</subfield></datafield>\n" % \
                           (CFG_OAI_ID_FIELD[0:3], CFG_OAI_ID_FIELD[3:4], CFG_OAI_ID_FIELD[4:5], CFG_OAI_ID_FIELD[5:6], oai_ids[0])
                out += "<datafield tag=\"980\" ind1=\"\" ind2=\"\"><subfield code=\"c\">DELETED</subfield></datafield>\n"
            else:
                # controlfields
                query = "SELECT b.tag,b.value,bb.field_number FROM bib00x AS b, bibrec_bib00x AS bb "\
                        "WHERE bb.id_bibrec=%s AND b.id=bb.id_bibxxx AND b.tag LIKE '00%%' "\
                        "ORDER BY bb.field_number, b.tag ASC"
                res = run_sql(query, (recID, ))
                for row in res:
                    field, value = row[0], row[1]
                    value = encode_for_xml(value)
                    out += """        <controlfield tag="%s" >%s</controlfield>\n""" % \
                           (encode_for_xml(field[0:3]), value)
                # datafields
                i = 1 # Do not process bib00x and bibrec_bib00x, as
                      # they are controlfields. So start at bib01x and
                      # bibrec_bib00x (and set i = 0 at the end of
                      # first loop)
                for digit1 in range(0, 10):
                    for digit2 in range(i, 10):
                        bx = "bib%d%dx" % (digit1, digit2)
                        bibx = "bibrec_bib%d%dx" % (digit1, digit2)
                        query = "SELECT b.tag,b.value,bb.field_number FROM %s AS b, %s AS bb "\
                                "WHERE bb.id_bibrec=%%s AND b.id=bb.id_bibxxx AND b.tag LIKE %%s"\
                                "ORDER BY bb.field_number, b.tag ASC" % (bx, bibx)
                        res = run_sql(query, (recID, str(digit1)+str(digit2)+'%'))
                        field_number_old = -999
                        field_old = ""
                        for row in res:
                            field, value, field_number = row[0], row[1], row[2]
                            ind1, ind2 = field[3], field[4]
                            if ind1 == "_" or ind1 == "":
                                ind1 = " "
                            if ind2 == "_" or ind2 == "":
                                ind2 = " "
                            # print field tag, unless hidden
                            printme = True
                            if not can_see_hidden:
                                for htag in CFG_BIBFORMAT_HIDDEN_TAGS:
                                    ltag = len(htag)
                                    samelenfield = field[0:ltag]
                                    if samelenfield == htag:
                                        printme = False

                            if printme:
                                if field_number != field_number_old or field[:-1] != field_old[:-1]:
                                    if field_number_old != -999:
                                        out += """        </datafield>\n"""
                                    out += """        <datafield tag="%s" ind1="%s" ind2="%s">\n""" % \
                                               (encode_for_xml(field[0:3]), encode_for_xml(ind1), encode_for_xml(ind2))
                                    field_number_old = field_number
                                    field_old = field
                                # print subfield value
                                value = encode_for_xml(value)
                                out += """            <subfield code="%s">%s</subfield>\n""" % \
                                   (encode_for_xml(field[-1:]), value)

                        # all fields/subfields printed in this run, so close the tag:
                        if field_number_old != -999:
                            out += """        </datafield>\n"""
                    i = 0 # Next loop should start looking at bib%0 and bibrec_bib00x
            # we are at the end of printing the record:
            out += "    </record>\n"

    elif format == "xd" or format == "oai_dc":
        # XML Dublin Core format, possibly OAI -- select only some bibXXx fields:
        out += """    <dc xmlns="http://purl.org/dc/elements/1.1/"
                         xmlns:xsi="http://www.w3.org/2001/XMLSchema-instance"
                         xsi:schemaLocation="http://purl.org/dc/elements/1.1/
                                             http://www.openarchives.org/OAI/1.1/dc.xsd">\n"""
        if record_exist_p == -1:
            out += ""
        else:
            for f in get_fieldvalues(recID, "041__a"):
                out += "        <language>%s</language>\n" % f

            for f in get_fieldvalues(recID, "100__a"):
                out += "        <creator>%s</creator>\n" % encode_for_xml(f)

            for f in get_fieldvalues(recID, "700__a"):
                out += "        <creator>%s</creator>\n" % encode_for_xml(f)

            for f in get_fieldvalues(recID, "245__a"):
                out += "        <title>%s</title>\n" % encode_for_xml(f)

            for f in get_fieldvalues(recID, "65017a"):
                out += "        <subject>%s</subject>\n" % encode_for_xml(f)

            for f in get_fieldvalues(recID, "8564_u"):
                if f.split('.') == 'png':
                    continue
                out += "        <identifier>%s</identifier>\n" % encode_for_xml(f)

            for f in get_fieldvalues(recID, "520__a"):
                out += "        <description>%s</description>\n" % encode_for_xml(f)

            out += "        <date>%s</date>\n" % get_creation_date(recID)
        out += "    </dc>\n"

    elif len(format) == 6 and str(format[0:3]).isdigit():
        # user has asked to print some fields only
        if format == "001":
            out += "<!--%s-begin-->%s<!--%s-end-->\n" % (format, recID, format)
        else:
            vals = get_fieldvalues(recID, format)
            for val in vals:
                out += "<!--%s-begin-->%s<!--%s-end-->\n" % (format, val, format)

    elif format.startswith('t'):
        ## user directly asked for some tags to be displayed only
        if record_exist_p == -1:
            out += get_fieldvalues_alephseq_like(recID, ["001", CFG_OAI_ID_FIELD, "980"], can_see_hidden)
        else:
            out += get_fieldvalues_alephseq_like(recID, ot, can_see_hidden)

    elif format == "hm":
        if record_exist_p == -1:
            out += "\n<pre>" + cgi.escape(get_fieldvalues_alephseq_like(recID, ["001", CFG_OAI_ID_FIELD, "980"], can_see_hidden)) + "</pre>"
        else:
            out += "\n<pre>" + cgi.escape(get_fieldvalues_alephseq_like(recID, ot, can_see_hidden)) + "</pre>"

    elif format.startswith("h") and ot:
        ## user directly asked for some tags to be displayed only
        if record_exist_p == -1:
            out += "\n<pre>" + get_fieldvalues_alephseq_like(recID, ["001", CFG_OAI_ID_FIELD, "980"], can_see_hidden) + "</pre>"
        else:
            out += "\n<pre>" + get_fieldvalues_alephseq_like(recID, ot, can_see_hidden) + "</pre>"

    elif format == "hd":
        # HTML detailed format
        if record_exist_p == -1:
            out += _("The record has been deleted.")
        else:
            # look for detailed format existence:
            query = "SELECT value FROM bibfmt WHERE id_bibrec=%s AND format=%s"
            res = run_sql(query, (recID, format), 1)
            if res:
                # record 'recID' is formatted in 'format', so print it
                out += "%s" % decompress(res[0][0])
            else:
                # record 'recID' is not formatted in 'format', so try to call BibFormat on the fly or use default format:
                out_record_in_format = call_bibformat(recID, format, ln, search_pattern=search_pattern,
                                                      user_info=user_info, verbose=verbose)
                if out_record_in_format:
                    out += out_record_in_format
                else:
                    out += websearch_templates.tmpl_print_record_detailed(
                             ln = ln,
                             recID = recID,
                           )

    elif format.startswith("hb_") or format.startswith("hd_"):
        # underscore means that HTML brief/detailed formats should be called on-the-fly; suitable for testing formats
        if record_exist_p == -1:
            out += _("The record has been deleted.")
        else:
            out += call_bibformat(recID, format, ln, search_pattern=search_pattern,
                                  user_info=user_info, verbose=verbose)

    elif format.startswith("hx"):
        # BibTeX format, called on the fly:
        if record_exist_p == -1:
            out += _("The record has been deleted.")
        else:
            out += call_bibformat(recID, format, ln, search_pattern=search_pattern,
                                  user_info=user_info, verbose=verbose)

    elif format.startswith("hs"):
        # for citation/download similarity navigation links:
        if record_exist_p == -1:
            out += _("The record has been deleted.")
        else:
            out += '<a href="%s">' % websearch_templates.build_search_url(recid=recID, ln=ln)
            # firstly, title:
            titles = get_fieldvalues(recID, "245__a")
            if titles:
                for title in titles:
                    out += "<strong>%s</strong>" % title
            else:
                # usual title not found, try conference title:
                titles = get_fieldvalues(recID, "111__a")
                if titles:
                    for title in titles:
                        out += "<strong>%s</strong>" % title
                else:
                    # just print record ID:
                    out += "<strong>%s %d</strong>" % (get_field_i18nname("record ID", ln, False), recID)
            out += "</a>"
            # secondly, authors:
            authors = get_fieldvalues(recID, "100__a") + get_fieldvalues(recID, "700__a")
            if authors:
                out += " - %s" % authors[0]
                if len(authors) > 1:
                    out += " <em>et al</em>"
            # thirdly publication info:
            publinfos = get_fieldvalues(recID, "773__s")
            if not publinfos:
                publinfos = get_fieldvalues(recID, "909C4s")
                if not publinfos:
                    publinfos = get_fieldvalues(recID, "037__a")
                    if not publinfos:
                        publinfos = get_fieldvalues(recID, "088__a")
            if publinfos:
                out += " - %s" % publinfos[0]
            else:
                # fourthly publication year (if not publication info):
                years = get_fieldvalues(recID, "773__y")
                if not years:
                    years = get_fieldvalues(recID, "909C4y")
                    if not years:
                        years = get_fieldvalues(recID, "260__c")
                if years:
                    out += " (%s)" % years[0]
    else:
        # HTML brief format by default
        if record_exist_p == -1:
            out += _("The record has been deleted.")
        else:
            query = "SELECT value FROM bibfmt WHERE id_bibrec=%s AND format=%s"
            res = run_sql(query, (recID, format))
            if res:
                # record 'recID' is formatted in 'format', so print it
                out += "%s" % decompress(res[0][0])
            else:
                # record 'recID' is not formatted in 'format', so try to call BibFormat on the fly: or use default format:
                if CFG_WEBSEARCH_CALL_BIBFORMAT:
                    out_record_in_format = call_bibformat(recID, format, ln, search_pattern=search_pattern,
                                                          user_info=user_info, verbose=verbose)
                    if out_record_in_format:
                        out += out_record_in_format
                    else:
                        out += websearch_templates.tmpl_print_record_brief(
                                 ln = ln,
                                 recID = recID,
                               )
                else:
                    out += websearch_templates.tmpl_print_record_brief(
                             ln = ln,
                             recID = recID,
                           )

            # at the end of HTML brief mode, print the "Detailed record" functionality:
            if format == 'hp' or format.startswith("hb_") or format.startswith("hd_"):
                pass # do nothing for portfolio and on-the-fly formats
            else:
                out += websearch_templates.tmpl_print_record_brief_links(ln=ln,
                                                                         recID=recID,
                                                                         sf=sf,
                                                                         so=so,
                                                                         sp=sp,
                                                                         rm=rm,
                                                                         display_claim_link=display_claim_this_paper)

    # print record closing tags, if needed:
    if format == "marcxml" or format == "oai_dc":
        out += "   </metadata>\n"
        out += "  </record>\n"

    return out

def call_bibformat(recID, format="HD", ln=CFG_SITE_LANG, search_pattern=None, user_info=None, verbose=0):
    """
    Calls BibFormat and returns formatted record.

    BibFormat will decide by itself if old or new BibFormat must be used.
    """

    from invenio.bibformat_utils import get_pdf_snippets

    keywords = []
    if search_pattern is not None:
        units = create_basic_search_units(None, str(search_pattern), None)
        keywords = [unit[1] for unit in units if (unit[0] != '-' and unit[2] in [None, 'fulltext'])]

    out = format_record(recID,
                         of=format,
                         ln=ln,
                         search_pattern=keywords,
                         user_info=user_info,
                         verbose=verbose)

    if CFG_WEBSEARCH_FULLTEXT_SNIPPETS and user_info and \
           'fulltext' in user_info['uri']:
        # check snippets only if URL contains fulltext
        # FIXME: make it work for CLI too, via new function arg
        if keywords:
            snippets = get_pdf_snippets(recID, keywords)
            if snippets:
                out += snippets

    return out

def log_query(hostname, query_args, uid=-1):
    """
    Log query into the query and user_query tables.
    Return id_query or None in case of problems.
    """
    id_query = None
    if uid >= 0:
        # log the query only if uid is reasonable
        res = run_sql("SELECT id FROM query WHERE urlargs=%s", (query_args,), 1)
        try:
            id_query = res[0][0]
        except:
            id_query = run_sql("INSERT INTO query (type, urlargs) VALUES ('r', %s)", (query_args,))
        if id_query:
            run_sql("INSERT INTO user_query (id_user, id_query, hostname, date) VALUES (%s, %s, %s, %s)",
                    (uid, id_query, hostname,
                     time.strftime("%Y-%m-%d %H:%M:%S", time.localtime())))
    return id_query

def log_query_info(action, p, f, colls, nb_records_found_total=-1):
    """Write some info to the log file for later analysis."""
    try:
        log = open(CFG_LOGDIR + "/search.log", "a")
        log.write(time.strftime("%Y%m%d%H%M%S#", time.localtime()))
        log.write(action+"#")
        log.write(p+"#")
        log.write(f+"#")
        for coll in colls[:-1]:
            log.write("%s," % coll)
        log.write("%s#" % colls[-1])
        log.write("%d" % nb_records_found_total)
        log.write("\n")
        log.close()
    except:
        pass
    return

### CALLABLES

def perform_request_search(req=None, cc=CFG_SITE_NAME, c=None, p="", f="", rg=CFG_WEBSEARCH_DEF_RECORDS_IN_GROUPS, sf="", so="d", sp="", rm="", of="id", ot="", aas=0,
                        p1="", f1="", m1="", op1="", p2="", f2="", m2="", op2="", p3="", f3="", m3="", sc=0, jrec=0,
                        recid=-1, recidb=-1, sysno="", id=-1, idb=-1, sysnb="", action="", d1="",
                        d1y=0, d1m=0, d1d=0, d2="", d2y=0, d2m=0, d2d=0, dt="", verbose=0, ap=0, ln=CFG_SITE_LANG, ec=None, tab="",
                        wl=0, em=""):
    """Perform search or browse request, without checking for
       authentication.  Return list of recIDs found, if of=id.
       Otherwise create web page.

       The arguments are as follows:

         req - mod_python Request class instance.

          cc - current collection (e.g. "ATLAS").  The collection the
               user started to search/browse from.

           c - collection list (e.g. ["Theses", "Books"]).  The
               collections user may have selected/deselected when
               starting to search from 'cc'.

           p - pattern to search for (e.g. "ellis and muon or kaon").

           f - field to search within (e.g. "author").

          rg - records in groups of (e.g. "10").  Defines how many hits
               per collection in the search results page are
               displayed.

          sf - sort field (e.g. "title").

          so - sort order ("a"=ascending, "d"=descending).

          sp - sort pattern (e.g. "CERN-") -- in case there are more
               values in a sort field, this argument tells which one
               to prefer

          rm - ranking method (e.g. "jif").  Defines whether results
               should be ranked by some known ranking method.

          of - output format (e.g. "hb").  Usually starting "h" means
               HTML output (and "hb" for HTML brief, "hd" for HTML
               detailed), "x" means XML output, "t" means plain text
               output, "id" means no output at all but to return list
               of recIDs found.  (Suitable for high-level API.)

          ot - output only these MARC tags (e.g. "100,700,909C0b").
               Useful if only some fields are to be shown in the
               output, e.g. for library to control some fields.

          em - output only part of the page.

         aas - advanced search ("0" means no, "1" means yes).  Whether
               search was called from within the advanced search
               interface.

          p1 - first pattern to search for in the advanced search
               interface.  Much like 'p'.

          f1 - first field to search within in the advanced search
               interface.  Much like 'f'.

          m1 - first matching type in the advanced search interface.
               ("a" all of the words, "o" any of the words, "e" exact
               phrase, "p" partial phrase, "r" regular expression).

         op1 - first operator, to join the first and the second unit
               in the advanced search interface.  ("a" add, "o" or,
               "n" not).

          p2 - second pattern to search for in the advanced search
               interface.  Much like 'p'.

          f2 - second field to search within in the advanced search
               interface.  Much like 'f'.

          m2 - second matching type in the advanced search interface.
               ("a" all of the words, "o" any of the words, "e" exact
               phrase, "p" partial phrase, "r" regular expression).

         op2 - second operator, to join the second and the third unit
               in the advanced search interface.  ("a" add, "o" or,
               "n" not).

          p3 - third pattern to search for in the advanced search
               interface.  Much like 'p'.

          f3 - third field to search within in the advanced search
               interface.  Much like 'f'.

          m3 - third matching type in the advanced search interface.
               ("a" all of the words, "o" any of the words, "e" exact
               phrase, "p" partial phrase, "r" regular expression).

          sc - split by collection ("0" no, "1" yes).  Governs whether
               we want to present the results in a single huge list,
               or splitted by collection.

        jrec - jump to record (e.g. "234").  Used for navigation
               inside the search results.

       recid - display record ID (e.g. "20000").  Do not
               search/browse but go straight away to the Detailed
               record page for the given recID.

      recidb - display record ID bis (e.g. "20010").  If greater than
               'recid', then display records from recid to recidb.
               Useful for example for dumping records from the
               database for reformatting.

       sysno - display old system SYS number (e.g. "").  If you
               migrate to Invenio from another system, and store your
               old SYS call numbers, you can use them instead of recid
               if you wish so.

          id - the same as recid, in case recid is not set.  For
               backwards compatibility.

         idb - the same as recid, in case recidb is not set.  For
               backwards compatibility.

       sysnb - the same as sysno, in case sysno is not set.  For
               backwards compatibility.

      action - action to do.  "SEARCH" for searching, "Browse" for
               browsing.  Default is to search.

          d1 - first datetime in full YYYY-mm-dd HH:MM:DD format
               (e.g. "1998-08-23 12:34:56"). Useful for search limits
               on creation/modification date (see 'dt' argument
               below).  Note that 'd1' takes precedence over d1y, d1m,
               d1d if these are defined.

         d1y - first date's year (e.g. "1998").  Useful for search
               limits on creation/modification date.

         d1m - first date's month (e.g. "08").  Useful for search
               limits on creation/modification date.

         d1d - first date's day (e.g. "23").  Useful for search
               limits on creation/modification date.

          d2 - second datetime in full YYYY-mm-dd HH:MM:DD format
               (e.g. "1998-09-02 12:34:56"). Useful for search limits
               on creation/modification date (see 'dt' argument
               below).  Note that 'd2' takes precedence over d2y, d2m,
               d2d if these are defined.

         d2y - second date's year (e.g. "1998").  Useful for search
               limits on creation/modification date.

         d2m - second date's month (e.g. "09").  Useful for search
               limits on creation/modification date.

         d2d - second date's day (e.g. "02").  Useful for search
               limits on creation/modification date.

          dt - first and second date's type (e.g. "c").  Specifies
               whether to search in creation dates ("c") or in
               modification dates ("m").  When dt is not set and d1*
               and d2* are set, the default is "c".

     verbose - verbose level (0=min, 9=max).  Useful to print some
               internal information on the searching process in case
               something goes wrong.

          ap - alternative patterns (0=no, 1=yes).  In case no exact
               match is found, the search engine can try alternative
               patterns e.g. to replace non-alphanumeric characters by
               a boolean query.  ap defines if this is wanted.

          ln - language of the search interface (e.g. "en").  Useful
               for internationalization.

          ec - list of external search engines to search as well
               (e.g. "SPIRES HEP").

          wl - wildcard limit (ex: 100) the wildcard queries will be
               limited at 100 results
    """
    kwargs = prs_wash_arguments(req=req, cc=cc, c=c, p=p, f=f, rg=rg, sf=sf, so=so, sp=sp, rm=rm, of=of, ot=ot, aas=aas,
                                p1=p1, f1=f1, m1=m1, op1=op1, p2=p2, f2=f2, m2=m2, op2=op2, p3=p3, f3=f3, m3=m3, sc=sc, jrec=jrec,
                                recid=recid, recidb=recidb, sysno=sysno, id=id, idb=idb, sysnb=sysnb, action=action, d1=d1,
                                d1y=d1y, d1m=d1m, d1d=d1d, d2=d2, d2y=d2y, d2m=d2m, d2d=d2d, dt=dt, verbose=verbose, ap=ap, ln=ln, ec=ec,
                                tab=tab, wl=wl, em=em)

    return prs_perform_search(kwargs=kwargs, **kwargs)


def prs_perform_search(kwargs=None, **dummy):
    """Internal call which does the search, it is calling standard Invenio;
    Unless you know what you are doing, don't use this call as an API
    """
    # separately because we can call it independently
    out = prs_wash_arguments_colls(kwargs=kwargs, **kwargs)
    if not out:
        return out
    return prs_search(kwargs=kwargs, **kwargs)


def prs_wash_arguments_colls(kwargs=None, of=None, req=None, cc=None, c=None, sc=None, verbose=None,
                          aas=None, ln=None, em="", **dummy):
    """
    Check and wash collection list argument before we start searching.
    If there are troubles, e.g. a collection is not defined, print
    warning to the browser.

    @return: True if collection list is OK, and various False values
        (empty string, empty list) if there was an error.
    """

    # raise an exception when trying to print out html from the cli
    if of.startswith("h"):
        assert req

    # for every search engine request asking for an HTML output, we
    # first regenerate cache of collection and field I18N names if
    # needed; so that later we won't bother checking timestamps for
    # I18N names at all:
    if of.startswith("h"):
        collection_i18nname_cache.recreate_cache_if_needed()
        field_i18nname_cache.recreate_cache_if_needed()

    try:
        (cc, colls_to_display, colls_to_search, hosted_colls, wash_colls_debug) = wash_colls(cc, c, sc, verbose) # which colls to search and to display?
        kwargs['colls_to_display'] = colls_to_display
        kwargs['colls_to_search'] = colls_to_search
        kwargs['hosted_colls'] = hosted_colls
        kwargs['wash_colls_debug'] = wash_colls_debug
    except InvenioWebSearchUnknownCollectionError, exc:
        colname = exc.colname
        if of.startswith("h"):
            page_start(req, of, cc, aas, ln, getUid(req),
                       websearch_templates.tmpl_collection_not_found_page_title(colname, ln))
            req.write(websearch_templates.tmpl_collection_not_found_page_body(colname, ln))
            page_end(req, of, ln, em)
            return ''
        elif of == "id":
            return []
        elif of.startswith("x"):
            # Print empty, but valid XML
            print_records_prologue(req, of)
            print_records_epilogue(req, of)
            page_end(req, of, ln, em)
            return ''
        else:
            page_end(req, of, ln, em)
            return ''
    return True


def prs_wash_arguments(req=None, cc=CFG_SITE_NAME, c=None, p="", f="", rg=CFG_WEBSEARCH_DEF_RECORDS_IN_GROUPS,
                      sf="", so="d", sp="", rm="", of="id", ot="", aas=0,
                      p1="", f1="", m1="", op1="", p2="", f2="", m2="", op2="", p3="", f3="", m3="",
                      sc=0, jrec=0, recid=-1, recidb=-1, sysno="", id=-1, idb=-1, sysnb="", action="", d1="",
                      d1y=0, d1m=0, d1d=0, d2="", d2y=0, d2m=0, d2d=0, dt="", verbose=0, ap=0, ln=CFG_SITE_LANG,
                      ec=None, tab="", uid=None, wl=CFG_WEBSEARCH_WILDCARD_LIMIT, em="", **dummy):
    """
    Sets the (default) values and checks others for the PRS call
    """

    # wash output format:
    of = wash_output_format(of)

    # wash all arguments requiring special care
    p = wash_pattern(p)
    f = wash_field(f)
    p1 = wash_pattern(p1)
    f1 = wash_field(f1)
    p2 = wash_pattern(p2)
    f2 = wash_field(f2)
    p3 = wash_pattern(p3)
    f3 = wash_field(f3)
    (d1y, d1m, d1d, d2y, d2m, d2d) = map(int, (d1y, d1m, d1d, d2y, d2m, d2d))
    datetext1, datetext2 = wash_dates(d1, d1y, d1m, d1d, d2, d2y, d2m, d2d)

    # wash ranking method:
    if not is_method_valid(None, rm):
        rm = ""

    # backwards compatibility: id, idb, sysnb -> recid, recidb, sysno (if applicable)
    if sysnb != "" and sysno == "":
        sysno = sysnb
    if id > 0 and recid == -1:
        recid = id
    if idb > 0 and recidb == -1:
        recidb = idb
    # TODO deduce passed search limiting criterias (if applicable)
    pl, pl_in_url = "", "" # no limits by default
    if action != "browse" and req and not isinstance(req, cStringIO.OutputType) \
           and req.args: # we do not want to add options while browsing or while calling via command-line
        fieldargs = cgi.parse_qs(req.args)
        for fieldcode in get_fieldcodes():
            if fieldargs.has_key(fieldcode):
                for val in fieldargs[fieldcode]:
                    pl += "+%s:\"%s\" " % (fieldcode, val)
                    pl_in_url += "&amp;%s=%s" % (urllib.quote(fieldcode), urllib.quote(val))
    # deduce recid from sysno argument (if applicable):
    if sysno: # ALEPH SYS number was passed, so deduce DB recID for the record:
        recid = get_mysql_recid_from_aleph_sysno(sysno)
        if recid is None:
            recid = 0 # use recid 0 to indicate that this sysno does not exist
    # deduce collection we are in (if applicable):
    if recid > 0:
        referer = None
        if req:
            referer = req.headers_in.get('Referer')
        cc = guess_collection_of_a_record(recid, referer)
    # deduce user id (if applicable):
    if uid is None:
        try:
            uid = getUid(req)
        except:
            uid = 0

    _ = gettext_set_language(ln)

    kwargs = {'req':req,'cc':cc, 'c':c, 'p':p, 'f':f, 'rg':rg, 'sf':sf, 'so':so, 'sp':sp, 'rm':rm, 'of':of, 'ot':ot, 'aas':aas,
              'p1':p1, 'f1':f1, 'm1':m1, 'op1':op1, 'p2':p2, 'f2':f2, 'm2':m2, 'op2':op2, 'p3':p3, 'f3':f3, 'm3':m3, 'sc':sc, 'jrec':jrec,
              'recid':recid, 'recidb':recidb, 'sysno':sysno, 'id':id, 'idb':idb, 'sysnb':sysnb, 'action':action, 'd1':d1,
              'd1y':d1y, 'd1m':d1m, 'd1d':d1d, 'd2':d2, 'd2y':d2y, 'd2m':d2m, 'd2d':d2d, 'dt':dt, 'verbose':verbose, 'ap':ap, 'ln':ln, 'ec':ec,
              'tab':tab, 'wl':wl, 'em': em,
              'datetext1': datetext1, 'datetext2': datetext2, 'uid': uid, 'cc':cc, 'pl': pl, 'pl_in_url': pl_in_url, '_': _,
              'selected_external_collections_infos':None,
            }

    kwargs.update(**dummy)
    return kwargs


def prs_search(kwargs=None, recid=0, req=None, cc=None, p=None, p1=None, p2=None, p3=None,
              f=None, ec=None, verbose=None, ln=None, selected_external_collections_infos=None,
              action=None,rm=None, of=None, em=None,
              **dummy):
    """
    This function write various bits into the req object as the search
    proceeds (so that pieces of a page are rendered even before the
    search ended)
    """

    ## 0 - start output
    if recid >= 0: # recid can be 0 if deduced from sysno and if such sysno does not exist
        output = prs_detailed_record(kwargs=kwargs, **kwargs)
        if output is not None:
            return output

    elif action == "browse":
        ## 2 - browse needed
        of = 'hb'
        output = prs_browse(kwargs=kwargs, **kwargs)
        if output is not None:
            return output

    elif rm and p.startswith("recid:"):
        ## 3-ter - similarity search (or old-style citation search) needed
        output = prs_search_similar_records(kwargs=kwargs, **kwargs)
        if output is not None:
            return output

    elif p.startswith("cocitedwith:"):  #WAS EXPERIMENTAL
        ## 3-terter - cited by search needed
        output = prs_search_cocitedwith(kwargs=kwargs, **kwargs)
        if output is not None:
            return output

    else:
        ## 3 - common search needed
        output = prs_search_common(kwargs=kwargs, **kwargs)
        if output is not None:
            return output

    # External searches
    if of.startswith("h"):
        if not of in ['hcs']:
            perform_external_collection_search_with_em(req, cc, [p, p1, p2, p3], f, ec, verbose,
                                                       ln, selected_external_collections_infos, em=em)

    return page_end(req, of, ln, em)


def prs_detailed_record(kwargs=None, req=None, of=None, cc=None, aas=None, ln=None, uid=None, recid=None, recidb=None,
                      p=None, verbose=None, tab=None, sf=None, so=None, sp=None, rm=None, ot=None, _=None, em=None,
                      **dummy):
    """Formats and prints one record"""

    ## 1 - detailed record display
    title, description, keywords = \
           websearch_templates.tmpl_record_page_header_content(req, recid, ln)

    if req is not None and not req.header_only:
        page_start(req, of, cc, aas, ln, uid, title, description, keywords, recid, tab, em)

    # Default format is hb but we are in detailed -> change 'of'
    if of == "hb":
        of = "hd"
    if record_exists(recid):
        if recidb <= recid: # sanity check
            recidb = recid + 1
        if of == "id":
            return [recidx for recidx in range(recid, recidb) if record_exists(recidx)]
        else:
            print_records(req, range(recid, recidb), -1, -9999, of, ot, ln, search_pattern=p, verbose=verbose,
                          tab=tab, sf=sf, so=so, sp=sp, rm=rm, em=em)
        if req and of.startswith("h"): # register detailed record page view event
            client_ip_address = str(req.remote_ip)
            register_page_view_event(recid, uid, client_ip_address)
    else: # record does not exist
        if of == "id":
            return []
        elif of.startswith("x"):
            # Print empty, but valid XML
            print_records_prologue(req, of)
            print_records_epilogue(req, of)
        elif of.startswith("h"):
            if req.header_only:
                raise apache.SERVER_RETURN, apache.HTTP_NOT_FOUND
            else:
                print_warning(req, _("Requested record does not seem to exist."))


def prs_browse(kwargs=None, req=None, of=None, cc=None, aas=None, ln=None, uid=None, _=None, p=None,
              p1=None, p2=None, p3=None, colls_to_display=None, f=None, rg=None, sf=None,
              so=None, sp=None, rm=None, ot=None, f1=None, m1=None, op1=None,
              f2=None, m2=None, op2=None, f3=None, m3=None, sc=None, pl=None,
              d1y=None, d1m=None, d1d=None, d2y=None, d2m=None, d2d=None,
              dt=None, jrec=None, ec=None, action=None,
              colls_to_search=None, verbose=None, em=None, **dummy):
    page_start(req, of, cc, aas, ln, uid, _("Browse"), p=create_page_title_search_pattern_info(p, p1, p2, p3), em=em)
    req.write(create_search_box(cc, colls_to_display, p, f, rg, sf, so, sp, rm, of, ot, aas, ln, p1, f1, m1, op1,
                                p2, f2, m2, op2, p3, f3, m3, sc, pl, d1y, d1m, d1d, d2y, d2m, d2d, dt, jrec, ec, action,
                                em
                                ))
    try:
        if aas == 1 or (p1 or p2 or p3):
            browse_pattern(req, colls_to_search, p1, f1, rg, ln)
            browse_pattern(req, colls_to_search, p2, f2, rg, ln)
            browse_pattern(req, colls_to_search, p3, f3, rg, ln)
        else:
            browse_pattern(req, colls_to_search, p, f, rg, ln)
    except:
        register_exception(req=req, alert_admin=True)
        if of.startswith("h"):
            req.write(create_error_box(req, verbose=verbose, ln=ln))
        elif of.startswith("x"):
            # Print empty, but valid XML
            print_records_prologue(req, of)
            print_records_epilogue(req, of)
        return page_end(req, of, ln, em)


def prs_search_similar_records(kwargs=None, req=None, of=None, cc=None, pl_in_url=None, ln=None, uid=None, _=None, p=None,
                    p1=None, p2=None, p3=None, colls_to_display=None, f=None, rg=None, sf=None,
                    so=None, sp=None, rm=None, ot=None, aas=None, f1=None, m1=None, op1=None,
                    f2=None, m2=None, op2=None, f3=None, m3=None, sc=None, pl=None,
                    d1y=None, d1m=None, d1d=None, d2y=None, d2m=None, d2d=None,
                    dt=None, jrec=None, ec=None, action=None, em=None,
                    verbose=None, **dummy):
    if req and not req.header_only:
        page_start(req, of, cc, aas, ln, uid, _("Search Results"), p=create_page_title_search_pattern_info(p, p1, p2, p3),
                   em=em)
    if of.startswith("h"):
        req.write(create_search_box(cc, colls_to_display, p, f, rg, sf, so, sp, rm, of, ot, aas, ln, p1, f1, m1, op1,
                                    p2, f2, m2, op2, p3, f3, m3, sc, pl, d1y, d1m, d1d, d2y, d2m, d2d, dt, jrec, ec, action,
                                    em
                                    ))
    if record_exists(p[6:]) != 1:
        # record does not exist
        if of.startswith("h"):
            if req.header_only:
                raise apache.SERVER_RETURN, apache.HTTP_NOT_FOUND
            else:
                print_warning(req, _("Requested record does not seem to exist."))
        if of == "id":
            return []
        elif of.startswith("x"):
            # Print empty, but valid XML
            print_records_prologue(req, of)
            print_records_epilogue(req, of)
    else:
        # record well exists, so find similar ones to it
        t1 = os.times()[4]
        results_similar_recIDs, results_similar_relevances, results_similar_relevances_prologue, results_similar_relevances_epilogue, results_similar_comments = \
                                rank_records(rm, 0, get_collection_reclist(cc), string.split(p), verbose)
        if results_similar_recIDs:
            t2 = os.times()[4]
            cpu_time = t2 - t1
            if of.startswith("h"):
                req.write(print_search_info(p, f, sf, so, sp, rm, of, ot, cc, len(results_similar_recIDs),
                                            jrec, rg, aas, ln, p1, p2, p3, f1, f2, f3, m1, m2, m3, op1, op2,
                                            sc, pl_in_url,
                                            d1y, d1m, d1d, d2y, d2m, d2d, dt, cpu_time, em=em))
                print_warning(req, results_similar_comments)
                print_records(req, results_similar_recIDs, jrec, rg, of, ot, ln,
                              results_similar_relevances, results_similar_relevances_prologue,
                              results_similar_relevances_epilogue,
                              search_pattern=p, verbose=verbose, sf=sf, so=so, sp=sp, rm=rm, em=em)
            elif of=="id":
                return results_similar_recIDs
            elif of.startswith("x"):
                print_records(req, results_similar_recIDs, jrec, rg, of, ot, ln,
                              results_similar_relevances, results_similar_relevances_prologue,
                              results_similar_relevances_epilogue, search_pattern=p, verbose=verbose,
                              sf=sf, so=so, sp=sp, rm=rm, em=em)
        else:
            # rank_records failed and returned some error message to display:
            if of.startswith("h"):
                print_warning(req, results_similar_relevances_prologue)
                print_warning(req, results_similar_relevances_epilogue)
                print_warning(req, results_similar_comments)
            if of == "id":
                return []
            elif of.startswith("x"):
                # Print empty, but valid XML
                print_records_prologue(req, of)
                print_records_epilogue(req, of)
<<<<<<< HEAD
=======
        else:
            # record well exists, so find similar ones to it
            t1 = os.times()[4]
            results_similar_recIDs, results_similar_relevances, results_similar_relevances_prologue, results_similar_relevances_epilogue, results_similar_comments = \
                                    rank_records_bibrank(rm, 0, get_collection_reclist(cc), string.split(p), verbose)
            if results_similar_recIDs:
                t2 = os.times()[4]
                cpu_time = t2 - t1
                if of.startswith("h"):
                    req.write(print_search_info(p, f, sf, so, sp, rm, of, ot, cc, len(results_similar_recIDs),
                                                jrec, rg, aas, ln, p1, p2, p3, f1, f2, f3, m1, m2, m3, op1, op2,
                                                sc, pl_in_url,
                                                d1y, d1m, d1d, d2y, d2m, d2d, dt, cpu_time))
                    print_warning(req, results_similar_comments)
                    print_records(req, results_similar_recIDs, jrec, rg, of, ot, ln,
                                  results_similar_relevances, results_similar_relevances_prologue, results_similar_relevances_epilogue, search_pattern=p, verbose=verbose, sf=sf, so=so, sp=sp, rm=rm)
                elif of=="id":
                    return results_similar_recIDs
                elif of.startswith("x"):
                    print_records(req, results_similar_recIDs, jrec, rg, of, ot, ln,
                                  results_similar_relevances, results_similar_relevances_prologue, results_similar_relevances_epilogue, search_pattern=p, verbose=verbose, sf=sf, so=so, sp=sp, rm=rm)
            else:
                # rank_records failed and returned some error message to display:
                if of.startswith("h"):
                    print_warning(req, results_similar_relevances_prologue)
                    print_warning(req, results_similar_relevances_epilogue)
                    print_warning(req, results_similar_comments)
                if of == "id":
                    return []
                elif of.startswith("x"):
                    # Print empty, but valid XML
                    print_records_prologue(req, of)
                    print_records_epilogue(req, of)
>>>>>>> cca83074


def prs_search_cocitedwith(kwargs=None, req=None, of=None, cc=None, pl_in_url=None, ln=None, uid=None, _=None, p=None,
                    p1=None, p2=None, p3=None, colls_to_display=None, f=None, rg=None, sf=None,
                    so=None, sp=None, rm=None, ot=None, aas=None, f1=None, m1=None, op1=None,
                    f2=None, m2=None, op2=None, f3=None, m3=None, sc=None, pl=None,
                    d1y=None, d1m=None, d1d=None, d2y=None, d2m=None, d2d=None,
                    dt=None, jrec=None, ec=None, action=None,
                    verbose=None, em=None, **dummy):
    page_start(req, of, cc, aas, ln, uid, _("Search Results"), p=create_page_title_search_pattern_info(p, p1, p2, p3),
               em=em)
    if of.startswith("h"):
        req.write(create_search_box(cc, colls_to_display, p, f, rg, sf, so, sp, rm, of, ot, aas, ln, p1, f1, m1, op1,
                                    p2, f2, m2, op2, p3, f3, m3, sc, pl, d1y, d1m, d1d, d2y, d2m, d2d, dt, jrec, ec, action,
                                    em
                                    ))
    recID = p[12:]
    if record_exists(recID) != 1:
        # record does not exist
        if of.startswith("h"):
            print_warning(req, _("Requested record does not seem to exist."))
        if of == "id":
            return []
        elif of.startswith("x"):
            # Print empty, but valid XML
            print_records_prologue(req, of)
            print_records_epilogue(req, of)
    else:
        # record well exists, so find co-cited ones:
        t1 = os.times()[4]
        results_cocited_recIDs = map(lambda x: x[0], calculate_co_cited_with_list(int(recID)))
        if results_cocited_recIDs:
            t2 = os.times()[4]
            cpu_time = t2 - t1
            if of.startswith("h"):
                req.write(print_search_info(p, f, sf, so, sp, rm, of, ot, CFG_SITE_NAME, len(results_cocited_recIDs),
                                            jrec, rg, aas, ln, p1, p2, p3, f1, f2, f3, m1, m2, m3, op1, op2,
                                            sc, pl_in_url,
                                            d1y, d1m, d1d, d2y, d2m, d2d, dt, cpu_time, em=em))
                print_records(req, results_cocited_recIDs, jrec, rg, of, ot, ln, search_pattern=p, verbose=verbose,
                              sf=sf, so=so, sp=sp, rm=rm, em=em)
            elif of=="id":
                return results_cocited_recIDs
            elif of.startswith("x"):
                print_records(req, results_cocited_recIDs, jrec, rg, of, ot, ln, search_pattern=p, verbose=verbose,
                              sf=sf, so=so, sp=sp, rm=rm, em=em)

        else:
            # cited rank_records failed and returned some error message to display:
            if of.startswith("h"):
                print_warning(req, "nothing found")
            if of == "id":
                return []
            elif of.startswith("x"):
                # Print empty, but valid XML
                print_records_prologue(req, of)
                print_records_epilogue(req, of)


def prs_search_hosted_collections(kwargs=None, req=None, of=None, ln=None, _=None, p=None,
                    p1=None, p2=None, p3=None, hosted_colls=None, f=None,
                    colls_to_search=None, hosted_colls_actual_or_potential_results_p=None,
                    verbose=None, **dummy):
    hosted_colls_results = hosted_colls_timeouts = hosted_colls_true_results = None

    # search into the hosted collections only if the output format is html or xml
    if hosted_colls and (of.startswith("h") or of.startswith("x")) and not p.startswith("recid:"):

        # hosted_colls_results : the hosted collections' searches that did not timeout
        # hosted_colls_timeouts : the hosted collections' searches that timed out and will be searched later on again
        (hosted_colls_results, hosted_colls_timeouts) = calculate_hosted_collections_results(req, [p, p1, p2, p3], f, hosted_colls, verbose, ln, CFG_HOSTED_COLLECTION_TIMEOUT_ANTE_SEARCH)

        # successful searches
        if hosted_colls_results:
            hosted_colls_true_results = []
            for result in hosted_colls_results:
                # if the number of results is None or 0 (or False) then just do nothing
                if result[1] == None or result[1] == False:
                    # these are the searches the returned no or zero results
                    if verbose:
                        print_warning(req, "Hosted collections (perform_search_request): %s returned no results" % result[0][1].name)
                else:
                    # these are the searches that actually returned results on time
                    hosted_colls_true_results.append(result)
                    if verbose:
                        print_warning(req, "Hosted collections (perform_search_request): %s returned %s results in %s seconds" % (result[0][1].name, result[1], result[2]))
        else:
            if verbose:
                print_warning(req, "Hosted collections (perform_search_request): there were no hosted collections results to be printed at this time")
        if hosted_colls_timeouts:
            if verbose:
                for timeout in hosted_colls_timeouts:
                    print_warning(req, "Hosted collections (perform_search_request): %s timed out and will be searched again later" % timeout[0][1].name)
    # we need to know for later use if there were any hosted collections to be searched even if they weren't in the end
    elif hosted_colls and ((not (of.startswith("h") or of.startswith("x"))) or p.startswith("recid:")):
        (hosted_colls_results, hosted_colls_timeouts) = (None, None)
    else:
        if verbose:
            print_warning(req, "Hosted collections (perform_search_request): there were no hosted collections to be searched")

    ## let's define some useful boolean variables:
    # True means there are actual or potential hosted collections results to be printed
    kwargs['hosted_colls_actual_or_potential_results_p'] = not (not hosted_colls or not ((hosted_colls_results and hosted_colls_true_results) or hosted_colls_timeouts))

    # True means there are hosted collections timeouts to take care of later
    # (useful for more accurate printing of results later)
    kwargs['hosted_colls_potential_results_p'] = not (not hosted_colls or not hosted_colls_timeouts)

    # True means we only have hosted collections to deal with
    kwargs['only_hosted_colls_actual_or_potential_results_p'] = not colls_to_search and hosted_colls_actual_or_potential_results_p

    kwargs['hosted_colls_results'] = hosted_colls_results
    kwargs['hosted_colls_timeouts'] = hosted_colls_timeouts
    kwargs['hosted_colls_true_results'] = hosted_colls_true_results


def prs_advanced_search(results_in_any_collection, kwargs=None, req=None, of=None,
                        cc=None, ln=None, _=None, p=None, p1=None, p2=None, p3=None,
                        f=None, f1=None, m1=None, op1=None, f2=None, m2=None,
                        op2=None, f3=None, m3=None, ap=None, ec=None,
                        selected_external_collections_infos=None, verbose=None,
                        wl=None, em=None, **dummy):
    try:
        results_in_any_collection.union_update(search_pattern_parenthesised(req, p1, f1, m1, ap=ap, of=of, verbose=verbose, ln=ln, wl=wl))
        if len(results_in_any_collection) == 0:
            if of.startswith("h"):
                perform_external_collection_search_with_em(req, cc, [p, p1, p2, p3], f, ec,
                                                           verbose, ln, selected_external_collections_infos, em=em)
            elif of.startswith("x"):
                # Print empty, but valid XML
                print_records_prologue(req, of)
                print_records_epilogue(req, of)
            return page_end(req, of, ln, em)
        if p2:
            results_tmp = search_pattern_parenthesised(req, p2, f2, m2, ap=ap, of=of, verbose=verbose, ln=ln, wl=wl)
            if op1 == "a": # add
                results_in_any_collection.intersection_update(results_tmp)
            elif op1 == "o": # or
                results_in_any_collection.union_update(results_tmp)
            elif op1 == "n": # not
                results_in_any_collection.difference_update(results_tmp)
            else:
                if of.startswith("h"):
                    print_warning(req, "Invalid set operation %s." % cgi.escape(op1), "Error")
            if len(results_in_any_collection) == 0:
                if of.startswith("h"):
                    perform_external_collection_search_with_em(req, cc, [p, p1, p2, p3], f, ec, verbose,
                                                               ln, selected_external_collections_infos, em=em)
                elif of.startswith("x"):
                    # Print empty, but valid XML
                    print_records_prologue(req, of)
                    print_records_epilogue(req, of)
                return page_end(req, of, ln, em)
        if p3:
            results_tmp = search_pattern_parenthesised(req, p3, f3, m3, ap=ap, of=of, verbose=verbose, ln=ln, wl=wl)
            if op2 == "a": # add
                results_in_any_collection.intersection_update(results_tmp)
            elif op2 == "o": # or
                results_in_any_collection.union_update(results_tmp)
            elif op2 == "n": # not
                results_in_any_collection.difference_update(results_tmp)
            else:
                if of.startswith("h"):
                    print_warning(req, "Invalid set operation %s." % cgi.escape(op2), "Error")
    except:
        register_exception(req=req, alert_admin=True)
        if of.startswith("h"):
            req.write(create_error_box(req, verbose=verbose, ln=ln))
            perform_external_collection_search_with_em(req, cc, [p, p1, p2, p3], f, ec, verbose,
                                               ln, selected_external_collections_infos, em=em)
        elif of.startswith("x"):
            # Print empty, but valid XML
            print_records_prologue(req, of)
            print_records_epilogue(req, of)

        return page_end(req, of, ln, em)


def prs_simple_search(results_in_any_collection, kwargs=None, req=None, of=None, cc=None, ln=None, p=None, f=None,
                    p1=None, p2=None, p3=None, ec=None, verbose=None, selected_external_collections_infos=None,
                    only_hosted_colls_actual_or_potential_results_p=None, query_representation_in_cache=None,
                    ap=None, hosted_colls_actual_or_potential_results_p=None, wl=None, em=None,
                    **dummy):
    if search_results_cache.cache.has_key(query_representation_in_cache):
        # query is not in the cache already, so reuse it:
        results_in_any_collection.union_update(search_results_cache.cache[query_representation_in_cache])
        if verbose and of.startswith("h"):
            print_warning(req, "Search stage 0: query found in cache, reusing cached results.")
    else:
        try:
            # added the display_nearest_terms_box parameter to avoid printing out the "Nearest terms in any collection"
            # recommendations when there are results only in the hosted collections. Also added the if clause to avoid
            # searching in case we know we only have actual or potential hosted collections results
            if not only_hosted_colls_actual_or_potential_results_p:
                results_in_any_collection.union_update(search_pattern_parenthesised(req, p, f, ap=ap, of=of, verbose=verbose, ln=ln,
                                                                                    display_nearest_terms_box=not hosted_colls_actual_or_potential_results_p,
                                                                                    wl=wl))
        except:
            register_exception(req=req, alert_admin=True)
            if of.startswith("h"):
                req.write(create_error_box(req, verbose=verbose, ln=ln))
                perform_external_collection_search_with_em(req, cc, [p, p1, p2, p3], f, ec, verbose,
                                                           ln, selected_external_collections_infos, em=em)
            return page_end(req, of, ln, em)


def prs_intersect_results_with_collrecs(results_final, results_in_any_collection, kwargs=None, colls_to_search=None,
                                    req=None, ap=None, of=None, ln=None,
                                    cc=None, p=None, p1=None, p2=None, p3=None, f=None,
                                    ec=None, verbose=None, selected_external_collections_infos=None, em=None,
                                    **dummy):
    display_nearest_terms_box=not kwargs['hosted_colls_actual_or_potential_results_p']
    try:
        # added the display_nearest_terms_box parameter to avoid printing out the "Nearest terms in any collection"
        # recommendations when there results only in the hosted collections. Also added the if clause to avoid
        # searching in case we know since the last stage that we have no results in any collection
        if len(results_in_any_collection) != 0:
            results_final.update(intersect_results_with_collrecs(req, results_in_any_collection, colls_to_search, ap, of,
                                                                 verbose, ln, display_nearest_terms_box=display_nearest_terms_box))
    except:
        register_exception(req=req, alert_admin=True)
        if of.startswith("h"):
            req.write(create_error_box(req, verbose=verbose, ln=ln))
            perform_external_collection_search_with_em(req, cc, [p, p1, p2, p3], f, ec, verbose,
                                               ln, selected_external_collections_infos, em=em)
        return page_end(req, of, ln, em)


def prs_store_results_in_cache(query_representation_in_cache, results_in_any_collection, req=None, verbose=None, of=None, **dummy):
    if CFG_WEBSEARCH_SEARCH_CACHE_SIZE and not search_results_cache.cache.has_key(query_representation_in_cache):
        if len(search_results_cache.cache) > CFG_WEBSEARCH_SEARCH_CACHE_SIZE:
            search_results_cache.clear()
        search_results_cache.cache[query_representation_in_cache] = results_in_any_collection
        if verbose and of.startswith("h"):
            print_warning(req, "Search stage 3: storing query results in cache.")


def prs_apply_search_limits(results_final, kwargs=None, req=None, of=None, cc=None, ln=None, _=None,
                            p=None, p1=None, p2=None, p3=None, f=None, pl=None, ap=None, dt=None,
                            ec=None, selected_external_collections_infos=None,
                            hosted_colls_actual_or_potential_results_p=None,
                            datetext1=None, datetext2=None, verbose=None, wl=None, em=None,
                            **dummy):

    if datetext1 != "" and results_final != {}:
        if verbose and of.startswith("h"):
            print_warning(req, "Search stage 5: applying time etc limits, from %s until %s..." % (datetext1, datetext2))
        try:
            new_res = intersect_results_with_hitset(req,
                                                    results_final,
                                                    search_unit_in_bibrec(datetext1, datetext2, dt),
                                                    ap,
                                                    aptext= _("No match within your time limits, "
                                                              "discarding this condition..."),
                                                    of=of)
            results_final.clear()
            results_final.update(new_res)
        except:
            register_exception(req=req, alert_admin=True)
            if of.startswith("h"):
                req.write(create_error_box(req, verbose=verbose, ln=ln))
                perform_external_collection_search_with_em(req, cc, [p, p1, p2, p3], f, ec, verbose,
                                                           ln, selected_external_collections_infos, em=em)
            return page_end(req, of, ln, em)
        if results_final == {} and not hosted_colls_actual_or_potential_results_p:
            if of.startswith("h"):
                perform_external_collection_search_with_em(req, cc, [p, p1, p2, p3], f, ec, verbose,
                                                   ln, selected_external_collections_infos, em=em)
            #if of.startswith("x"):
            #    # Print empty, but valid XML
            #    print_records_prologue(req, of)
            #    print_records_epilogue(req, of)
            return page_end(req, of, ln, em)

    if pl and results_final != {}:
        pl = wash_pattern(pl)
        if verbose and of.startswith("h"):
            print_warning(req, "Search stage 5: applying search pattern limit %s..." % cgi.escape(pl))
        try:
            new_res = intersect_results_with_hitset(req,
                                                    results_final,
                                                    search_pattern_parenthesised(req, pl, ap=0, ln=ln, wl=wl),
                                                    ap,
                                                    aptext=_("No match within your search limits, "
                                                            "discarding this condition..."),
                                                    of=of)
            results_final.clear()
            results_final.update(new_res)
        except:
            register_exception(req=req, alert_admin=True)
            if of.startswith("h"):
                req.write(create_error_box(req, verbose=verbose, ln=ln))
                perform_external_collection_search_with_em(req, cc, [p, p1, p2, p3], f, ec, verbose,
                                                           ln, selected_external_collections_infos, em=em)
            return page_end(req, of, ln, em)
        if results_final == {} and not hosted_colls_actual_or_potential_results_p:
            if of.startswith("h"):
                perform_external_collection_search_with_em(req, cc, [p, p1, p2, p3], f, ec, verbose,
                                                           ln, selected_external_collections_infos, em=em)
            if of.startswith("x"):
                # Print empty, but valid XML
                print_records_prologue(req, of)
                print_records_epilogue(req, of)
            return page_end(req, of, ln, em)


def prs_split_into_collections(kwargs=None, results_final=None, colls_to_search=None, hosted_colls_results=None,
                       cpu_time=0, results_final_nb_total=None, hosted_colls_actual_or_potential_results_p=None,
                       hosted_colls_true_results=None, hosted_colls_timeouts=None, **dummy):
    results_final_nb_total = 0
    results_final_nb = {} # will hold number of records found in each collection
                          # (in simple dict to display overview more easily)
    for coll in results_final.keys():
        results_final_nb[coll] = len(results_final[coll])
        #results_final_nb_total += results_final_nb[coll]

    # Now let us calculate results_final_nb_total more precisely,
    # in order to get the total number of "distinct" hits across
    # searched collections; this is useful because a record might
    # have been attributed to more than one primary collection; so
    # we have to avoid counting it multiple times.  The price to
    # pay for this accuracy of results_final_nb_total is somewhat
    # increased CPU time.
    if results_final.keys() == 1:
        # only one collection; no need to union them
        results_final_for_all_selected_colls = results_final.values()[0]
        results_final_nb_total = results_final_nb.values()[0]
    else:
        # okay, some work ahead to union hits across collections:
        results_final_for_all_selected_colls = intbitset()
        for coll in results_final.keys():
            results_final_for_all_selected_colls.union_update(results_final[coll])
        results_final_nb_total = len(results_final_for_all_selected_colls)

    #if hosted_colls and (of.startswith("h") or of.startswith("x")):
    if hosted_colls_actual_or_potential_results_p:
        if hosted_colls_results:
            for result in hosted_colls_true_results:
                colls_to_search.append(result[0][1].name)
                results_final_nb[result[0][1].name] = result[1]
                results_final_nb_total += result[1]
                cpu_time += result[2]
        if hosted_colls_timeouts:
            for timeout in hosted_colls_timeouts:
                colls_to_search.append(timeout[1].name)
                # use -963 as a special number to identify the collections that timed out
                results_final_nb[timeout[1].name] = -963

    kwargs['results_final_nb'] = results_final_nb
    kwargs['results_final_nb_total'] = results_final_nb_total
    kwargs['results_final_for_all_selected_colls'] = results_final_for_all_selected_colls
    kwargs['cpu_time'] = cpu_time  #rca TODO: check where the cpu_time is used, this line was missing
    return (results_final_nb, results_final_nb_total, results_final_for_all_selected_colls)


def prs_summarize_records(kwargs=None, req=None, p=None, f=None, aas=None,
                       p1=None, p2=None, p3=None, f1=None, f2=None, f3=None, op1=None, op2=None,
                       ln=None, results_final_for_all_selected_colls=None, **dummy):
    # feed the current search to be summarized:
    from invenio.search_engine_summarizer import summarize_records
    search_p = p
    search_f = f
    if not p and (aas == 1 or p1 or p2 or p3):
        op_d = {'n': ' and not ', 'a': ' and ', 'o': ' or ', '': ''}
        triples = ziplist([f1, f2, f3], [p1, p2, p3], [op1, op2, ''])
        triples_len = len(triples)
        for i in range(triples_len):
            fi, pi, oi = triples[i]                       # e.g.:
            if i < triples_len-1 and not triples[i+1][1]: # if p2 empty
                triples[i+1][0] = ''                      #   f2 must be too
                oi = ''                                   #   and o1
            if ' ' in pi:
                pi = '"'+pi+'"'
            if fi:
                fi = fi + ':'
            search_p += fi + pi + op_d[oi]
        search_f = ''
    summarize_records(results_final_for_all_selected_colls, 'hcs', ln, search_p, search_f, req)


def prs_print_records(kwargs=None, results_final=None, req=None, of=None, cc=None, pl_in_url=None,
                    ln=None, _=None, p=None, p1=None, p2=None, p3=None, f=None, rg=None, sf=None,
                    so=None, sp=None, rm=None, ot=None, aas=None, f1=None, m1=None, op1=None,
                    f2=None, m2=None, op2=None, f3=None, m3=None, sc=None, d1y=None, d1m=None,
                    d1d=None, d2y=None, d2m=None, d2d=None, dt=None, jrec=None, colls_to_search=None,
                    hosted_colls_actual_or_potential_results_p=None, hosted_colls_results=None,
                    hosted_colls_true_results=None, hosted_colls_timeouts=None, results_final_nb=None,
                    cpu_time=None, verbose=None, em=None, **dummy):

    if len(colls_to_search)>1:
        cpu_time = -1 # we do not want to have search time printed on each collection

    print_records_prologue(req, of, cc=cc)
    results_final_colls = []
    wlqh_results_overlimit = 0
    for coll in colls_to_search:
        if results_final.has_key(coll) and len(results_final[coll]):
            if of.startswith("h"):
                req.write(print_search_info(p, f, sf, so, sp, rm, of, ot, coll, results_final_nb[coll],
                                            jrec, rg, aas, ln, p1, p2, p3, f1, f2, f3, m1, m2, m3, op1, op2,
                                            sc, pl_in_url,
                                            d1y, d1m, d1d, d2y, d2m, d2d, dt, cpu_time, em=em))
            results_final_recIDs = list(results_final[coll])
            results_final_relevances = []
            results_final_relevances_prologue = ""
            results_final_relevances_epilogue = ""
            if sf: # do we have to sort?
                results_final_recIDs = sort_records(req, results_final_recIDs, sf, so, sp, verbose, of)
            elif rm: # do we have to rank?
                results_final_recIDs_ranked, results_final_relevances, results_final_relevances_prologue, results_final_relevances_epilogue, results_final_comments = \
                                             rank_records(rm, 0, results_final[coll],
                                                          string.split(p) + string.split(p1) +
                                                          string.split(p2) + string.split(p3), verbose)
                if of.startswith("h"):
                    print_warning(req, results_final_comments)
                if results_final_recIDs_ranked:
                    results_final_recIDs = results_final_recIDs_ranked
                else:
                    # rank_records failed and returned some error message to display:
                    print_warning(req, results_final_relevances_prologue)
                    print_warning(req, results_final_relevances_epilogue)

            if len(results_final_recIDs) < CFG_WEBSEARCH_PREV_NEXT_HIT_LIMIT:
                results_final_colls.append(results_final_recIDs)
            else:
                wlqh_results_overlimit = 1

            print_records(req, results_final_recIDs, jrec, rg, of, ot, ln,
                          results_final_relevances,
                          results_final_relevances_prologue,
                          results_final_relevances_epilogue,
                          search_pattern=p,
                          print_records_prologue_p=False,
                          print_records_epilogue_p=False,
                          verbose=verbose,
                          sf=sf,
                          so=so,
                          sp=sp,
                          rm=rm,
                          em=em)

            if of.startswith("h"):
                req.write(print_search_info(p, f, sf, so, sp, rm, of, ot, coll, results_final_nb[coll],
                                            jrec, rg, aas, ln, p1, p2, p3, f1, f2, f3, m1, m2, m3, op1, op2,
                                            sc, pl_in_url,
                                            d1y, d1m, d1d, d2y, d2m, d2d, dt, cpu_time, 1, em=em))

    # store the last search results page
    if req and not isinstance(req, cStringIO.OutputType):
        session_param_set(req, 'websearch-last-query', req.unparsed_uri)
        if not wlqh_results_overlimit:
            # store list of results if user wants to display hits
            # in a single list, or store list of collections of records
            # if user displays hits split by collections:
            session_param_set(req, 'websearch-last-query-hits', results_final_colls)
        else:
<<<<<<< HEAD
            results_final_colls = []
            session_param_set(req, 'websearch-last-query-hits', results_final_colls)

    #if hosted_colls and (of.startswith("h") or of.startswith("x")):
    if hosted_colls_actual_or_potential_results_p:
        if hosted_colls_results:
            # TODO: add a verbose message here
            for result in hosted_colls_true_results:
                if of.startswith("h"):
                    req.write(print_hosted_search_info(p, f, sf, so, sp, rm, of, ot, result[0][1].name, results_final_nb[result[0][1].name],
                                                jrec, rg, aas, ln, p1, p2, p3, f1, f2, f3, m1, m2, m3, op1, op2,
                                                sc, pl_in_url,
                                                d1y, d1m, d1d, d2y, d2m, d2d, dt, cpu_time, em=em))
                req.write(print_hosted_results(url_and_engine=result[0], ln=ln, of=of, req=req, limit=rg, em=em))
                if of.startswith("h"):
                    req.write(print_hosted_search_info(p, f, sf, so, sp, rm, of, ot, result[0][1].name, results_final_nb[result[0][1].name],
                                                jrec, rg, aas, ln, p1, p2, p3, f1, f2, f3, m1, m2, m3, op1, op2,
                                                sc, pl_in_url,
                                                d1y, d1m, d1d, d2y, d2m, d2d, dt, cpu_time, 1))
        if hosted_colls_timeouts:
            # TODO: add a verbose message here
            # TODO: check if verbose messages still work when dealing with (re)calculations of timeouts
            (hosted_colls_timeouts_results, hosted_colls_timeouts_timeouts) = do_calculate_hosted_collections_results(req, ln, None, verbose, None, hosted_colls_timeouts, CFG_HOSTED_COLLECTION_TIMEOUT_POST_SEARCH)
            if hosted_colls_timeouts_results:
                for result in hosted_colls_timeouts_results:
                    if result[1] == None or result[1] == False:
                        ## these are the searches the returned no or zero results
                        ## also print a nearest terms box, in case this is the only
                        ## collection being searched and it returns no results?
=======
            # yes, some hits found: good!
            # collection list may have changed due to not-exact-match-found policy so check it out:
            for coll in results_final.keys():
                if coll not in colls_to_search:
                    colls_to_search.append(coll)
            # print results overview:
            if of == "id":
                # we have been asked to return list of recIDs
                recIDs = list(results_final_for_all_selected_colls)
                if rm: # do we have to rank?
                    results_final_for_all_colls_rank_records_output = rank_records(req, rm, 0, results_final_for_all_selected_colls,
                                                                                   string.split(p) + string.split(p1) +
                                                                                   string.split(p2) + string.split(p3), verbose, so, of, ln, rg, jrec)
                    if results_final_for_all_colls_rank_records_output[0]:
                        recIDs = results_final_for_all_colls_rank_records_output[0]
                elif sf or (CFG_BIBSORT_BUCKETS and sorting_methods): # do we have to sort?
                    recIDs = sort_records(req, recIDs, sf, so, sp, verbose, of, ln, rg, jrec)
                return recIDs
            elif of.startswith("h"):
                if of not in ['hcs']:
                    # added the hosted_colls_potential_results_p parameter to help print out the overview more accurately
                    req.write(print_results_overview(colls_to_search, results_final_nb_total, results_final_nb, cpu_time, ln, ec, hosted_colls_potential_results_p=hosted_colls_potential_results_p))
                    selected_external_collections_infos = print_external_results_overview(req, cc, [p, p1, p2, p3], f, ec, verbose, ln)
            # print number of hits found for XML outputs:
            if of.startswith("x"):
                req.write("<!-- Search-Engine-Total-Number-Of-Results: %s -->\n" % results_final_nb_total)
            # print records:
            if of in ['hcs']:
                # feed the current search to be summarized:
                from invenio.search_engine_summarizer import summarize_records
                search_p = p
                search_f = f
                if not p and (aas == 1 or p1 or p2 or p3):
                    op_d = {'n': ' and not ', 'a': ' and ', 'o': ' or ', '': ''}
                    triples = ziplist([f1, f2, f3], [p1, p2, p3], [op1, op2, ''])
                    triples_len = len(triples)
                    for i in range(triples_len):
                        fi, pi, oi = triples[i]                       # e.g.:
                        if i < triples_len-1 and not triples[i+1][1]: # if p2 empty
                            triples[i+1][0] = ''                      #   f2 must be too
                            oi = ''                                   #   and o1
                        if ' ' in pi:
                            pi = '"'+pi+'"'
                        if fi:
                            fi = fi + ':'
                        search_p += fi + pi + op_d[oi]
                    search_f = ''
                summarize_records(results_final_for_all_selected_colls, 'hcs', ln, search_p, search_f, req)
            else:
                if len(colls_to_search)>1:
                    cpu_time = -1 # we do not want to have search time printed on each collection
                print_records_prologue(req, of, cc=cc)
                results_final_colls = []
                wlqh_results_overlimit = 0
                for coll in colls_to_search:
                    if results_final.has_key(coll) and len(results_final[coll]):
>>>>>>> cca83074
                        if of.startswith("h"):
                            req.write(print_hosted_search_info(p, f, sf, so, sp, rm, of, ot, result[0][1].name, -963,
                                                        jrec, rg, aas, ln, p1, p2, p3, f1, f2, f3, m1, m2, m3, op1, op2,
                                                        sc, pl_in_url,
                                                        d1y, d1m, d1d, d2y, d2m, d2d, dt, cpu_time))
<<<<<<< HEAD
                            req.write(print_hosted_results(url_and_engine=result[0], ln=ln, of=of, req=req, no_records_found=True, limit=rg, em=em))
                            req.write(print_hosted_search_info(p, f, sf, so, sp, rm, of, ot, result[0][1].name, -963,
                                                        jrec, rg, aas, ln, p1, p2, p3, f1, f2, f3, m1, m2, m3, op1, op2,
                                                        sc, pl_in_url,
                                                        d1y, d1m, d1d, d2y, d2m, d2d, dt, cpu_time, 1))
                    else:
                        # these are the searches that actually returned results on time
                        if of.startswith("h"):
                            req.write(print_hosted_search_info(p, f, sf, so, sp, rm, of, ot, result[0][1].name, result[1],
                                                        jrec, rg, aas, ln, p1, p2, p3, f1, f2, f3, m1, m2, m3, op1, op2,
                                                        sc, pl_in_url,
                                                        d1y, d1m, d1d, d2y, d2m, d2d, dt, cpu_time))
                        req.write(print_hosted_results(url_and_engine=result[0], ln=ln, of=of, req=req, limit=rg, em=em))
=======
                        results_final_recIDs = list(results_final[coll])
                        results_final_relevances = []
                        results_final_relevances_prologue = ""
                        results_final_relevances_epilogue = ""
                        if rm: # do we have to rank?
                            results_final_recIDs_ranked, results_final_relevances, results_final_relevances_prologue, results_final_relevances_epilogue, results_final_comments = \
                                                         rank_records(req, rm, 0, results_final[coll],
                                                                      string.split(p) + string.split(p1) +
                                                                      string.split(p2) + string.split(p3), verbose, so, of, ln, rg, jrec)
                            if of.startswith("h"):
                                print_warning(req, results_final_comments)
                            if results_final_recIDs_ranked:
                                results_final_recIDs = results_final_recIDs_ranked
                            else:
                                # rank_records failed and returned some error message to display:
                                print_warning(req, results_final_relevances_prologue)
                                print_warning(req, results_final_relevances_epilogue)
                        elif sf or (CFG_BIBSORT_BUCKETS and sorting_methods): # do we have to sort?
                            results_final_recIDs = sort_records(req, results_final_recIDs, sf, so, sp, verbose, of, ln, rg, jrec)

                        if len(results_final_recIDs) < CFG_WEBSEARCH_PREV_NEXT_HIT_LIMIT:
                            results_final_colls.append(results_final_recIDs)
                        else:
                            wlqh_results_overlimit = 1

                        print_records(req, results_final_recIDs, jrec, rg, of, ot, ln,
                                      results_final_relevances,
                                      results_final_relevances_prologue,
                                      results_final_relevances_epilogue,
                                      search_pattern=p,
                                      print_records_prologue_p=False,
                                      print_records_epilogue_p=False,
                                      verbose=verbose,
                                      sf=sf,
                                      so=so,
                                      sp=sp,
                                      rm=rm)

>>>>>>> cca83074
                        if of.startswith("h"):
                            req.write(print_hosted_search_info(p, f, sf, so, sp, rm, of, ot, result[0][1].name, result[1],
                                                        jrec, rg, aas, ln, p1, p2, p3, f1, f2, f3, m1, m2, m3, op1, op2,
                                                        sc, pl_in_url,
                                                        d1y, d1m, d1d, d2y, d2m, d2d, dt, cpu_time, 1))
<<<<<<< HEAD
            if hosted_colls_timeouts_timeouts:
                for timeout in hosted_colls_timeouts_timeouts:
                    if of.startswith("h"):
                        req.write(print_hosted_search_info(p, f, sf, so, sp, rm, of, ot, timeout[1].name, -963,
                                                    jrec, rg, aas, ln, p1, p2, p3, f1, f2, f3, m1, m2, m3, op1, op2,
                                                    sc, pl_in_url,
                                                    d1y, d1m, d1d, d2y, d2m, d2d, dt, cpu_time))
                        req.write(print_hosted_results(url_and_engine=timeout[0], ln=ln, of=of, req=req, search_timed_out=True, limit=rg, em=em))
                        req.write(print_hosted_search_info(p, f, sf, so, sp, rm, of, ot, timeout[1].name, -963,
                                                    jrec, rg, aas, ln, p1, p2, p3, f1, f2, f3, m1, m2, m3, op1, op2,
                                                    sc, pl_in_url,
                                                    d1y, d1m, d1d, d2y, d2m, d2d, dt, cpu_time, 1))

    print_records_epilogue(req, of)
    if f == "author" and of.startswith("h"):
        req.write(create_similarly_named_authors_link_box(p, ln))


def prs_log_query(kwargs=None, req=None, uid=None, of=None, ln=None, p=None, f=None,
               colls_to_search=None, results_final_nb_total=None, em=None, **dummy):
    # log query:
    try:
        id_query = log_query(req.remote_host, req.args, uid)
        if of.startswith("h") and id_query and (em == '' or EM_REPOSITORY["alert"] in em):
            if not of in ['hcs']:
                # display alert/RSS teaser for non-summary formats:
                user_info = collect_user_info(req)
                display_email_alert_part = True
                if user_info:
                    if user_info['email'] == 'guest':
                        if CFG_ACCESS_CONTROL_LEVEL_ACCOUNTS > 4:
                            display_email_alert_part = False
                    else:
                        if not user_info['precached_usealerts']:
                            display_email_alert_part = False
                req.write(websearch_templates.tmpl_alert_rss_teaser_box_for_query(id_query, \
                                     ln=ln, display_email_alert_part=display_email_alert_part))
    except:
        # do not log query if req is None (used by CLI interface)
        pass
    log_query_info("ss", p, f, colls_to_search, results_final_nb_total)
=======

                if req and not isinstance(req, cStringIO.OutputType):
                    # store the last search results page
                    session_param_set(req, 'websearch-last-query', req.unparsed_uri)
                    if wlqh_results_overlimit:
                        results_final_colls = None
                    # store list of results if user wants to display hits
                    # in a single list, or store list of collections of records
                    # if user displays hits split by collections:
                    session_param_set(req, 'websearch-last-query-hits', results_final_colls)

                #if hosted_colls and (of.startswith("h") or of.startswith("x")):
                if hosted_colls_actual_or_potential_results_p:
                    if hosted_colls_results:
                        # TODO: add a verbose message here
                        for result in hosted_colls_true_results:
                            if of.startswith("h"):
                                req.write(print_hosted_search_info(p, f, sf, so, sp, rm, of, ot, result[0][1].name, results_final_nb[result[0][1].name],
                                                            jrec, rg, aas, ln, p1, p2, p3, f1, f2, f3, m1, m2, m3, op1, op2,
                                                            sc, pl_in_url,
                                                            d1y, d1m, d1d, d2y, d2m, d2d, dt, cpu_time))
                            req.write(print_hosted_results(url_and_engine=result[0], ln=ln, of=of, req=req, limit=rg))
                            if of.startswith("h"):
                                req.write(print_hosted_search_info(p, f, sf, so, sp, rm, of, ot, result[0][1].name, results_final_nb[result[0][1].name],
                                                            jrec, rg, aas, ln, p1, p2, p3, f1, f2, f3, m1, m2, m3, op1, op2,
                                                            sc, pl_in_url,
                                                            d1y, d1m, d1d, d2y, d2m, d2d, dt, cpu_time, 1))
                    if hosted_colls_timeouts:
                        # TODO: add a verbose message here
                        # TODO: check if verbose messages still work when dealing with (re)calculations of timeouts
                        (hosted_colls_timeouts_results, hosted_colls_timeouts_timeouts) = do_calculate_hosted_collections_results(req, ln, None, verbose, None, hosted_colls_timeouts, CFG_HOSTED_COLLECTION_TIMEOUT_POST_SEARCH)
                        if hosted_colls_timeouts_results:
                            for result in hosted_colls_timeouts_results:
                                if result[1] == None or result[1] == False:
                                    ## these are the searches the returned no or zero results
                                    ## also print a nearest terms box, in case this is the only
                                    ## collection being searched and it returns no results?
                                    if of.startswith("h"):
                                        req.write(print_hosted_search_info(p, f, sf, so, sp, rm, of, ot, result[0][1].name, -963,
                                                                    jrec, rg, aas, ln, p1, p2, p3, f1, f2, f3, m1, m2, m3, op1, op2,
                                                                    sc, pl_in_url,
                                                                    d1y, d1m, d1d, d2y, d2m, d2d, dt, cpu_time))
                                        req.write(print_hosted_results(url_and_engine=result[0], ln=ln, of=of, req=req, no_records_found=True, limit=rg))
                                        req.write(print_hosted_search_info(p, f, sf, so, sp, rm, of, ot, result[0][1].name, -963,
                                                                    jrec, rg, aas, ln, p1, p2, p3, f1, f2, f3, m1, m2, m3, op1, op2,
                                                                    sc, pl_in_url,
                                                                    d1y, d1m, d1d, d2y, d2m, d2d, dt, cpu_time, 1))
                                else:
                                    # these are the searches that actually returned results on time
                                    if of.startswith("h"):
                                        req.write(print_hosted_search_info(p, f, sf, so, sp, rm, of, ot, result[0][1].name, result[1],
                                                                    jrec, rg, aas, ln, p1, p2, p3, f1, f2, f3, m1, m2, m3, op1, op2,
                                                                    sc, pl_in_url,
                                                                    d1y, d1m, d1d, d2y, d2m, d2d, dt, cpu_time))
                                    req.write(print_hosted_results(url_and_engine=result[0], ln=ln, of=of, req=req, limit=rg))
                                    if of.startswith("h"):
                                        req.write(print_hosted_search_info(p, f, sf, so, sp, rm, of, ot, result[0][1].name, result[1],
                                                                    jrec, rg, aas, ln, p1, p2, p3, f1, f2, f3, m1, m2, m3, op1, op2,
                                                                    sc, pl_in_url,
                                                                    d1y, d1m, d1d, d2y, d2m, d2d, dt, cpu_time, 1))
                        if hosted_colls_timeouts_timeouts:
                            for timeout in hosted_colls_timeouts_timeouts:
                                if of.startswith("h"):
                                    req.write(print_hosted_search_info(p, f, sf, so, sp, rm, of, ot, timeout[1].name, -963,
                                                                jrec, rg, aas, ln, p1, p2, p3, f1, f2, f3, m1, m2, m3, op1, op2,
                                                                sc, pl_in_url,
                                                                d1y, d1m, d1d, d2y, d2m, d2d, dt, cpu_time))
                                    req.write(print_hosted_results(url_and_engine=timeout[0], ln=ln, of=of, req=req, search_timed_out=True, limit=rg))
                                    req.write(print_hosted_search_info(p, f, sf, so, sp, rm, of, ot, timeout[1].name, -963,
                                                                jrec, rg, aas, ln, p1, p2, p3, f1, f2, f3, m1, m2, m3, op1, op2,
                                                                sc, pl_in_url,
                                                                d1y, d1m, d1d, d2y, d2m, d2d, dt, cpu_time, 1))
>>>>>>> cca83074


def prs_search_common(kwargs=None, req=None, of=None, cc=None, ln=None, uid=None, _=None, p=None,
                    p1=None, p2=None, p3=None, colls_to_display=None, f=None, rg=None, sf=None,
                    so=None, sp=None, rm=None, ot=None, aas=None, f1=None, m1=None, op1=None,
                    f2=None, m2=None, op2=None, f3=None, m3=None, sc=None, pl=None,
                    d1y=None, d1m=None, d1d=None, d2y=None, d2m=None, d2d=None,
                    dt=None, jrec=None, ec=None, action=None, colls_to_search=None, wash_colls_debug=None,
                    verbose=None, wl=None, em=None, **dummy):

    query_representation_in_cache = repr((p,f,colls_to_search, wl))
    page_start(req, of, cc, aas, ln, uid, p=create_page_title_search_pattern_info(p, p1, p2, p3), em=em)

    if of.startswith("h") and verbose and wash_colls_debug:
        print_warning(req, "wash_colls debugging info : %s" % wash_colls_debug)

    prs_search_hosted_collections(kwargs=kwargs, **kwargs)


    if of.startswith("h"):
        req.write(create_search_box(cc, colls_to_display, p, f, rg, sf, so, sp, rm, of, ot, aas, ln, p1, f1, m1, op1,
                                    p2, f2, m2, op2, p3, f3, m3, sc, pl, d1y, d1m, d1d, d2y, d2m, d2d, dt, jrec, ec, action,
                                    em
                                    ))
    t1 = os.times()[4]
    results_in_any_collection = intbitset()
    if aas == 1 or (p1 or p2 or p3):
        ## 3A - advanced search
        output = prs_advanced_search(results_in_any_collection, kwargs=kwargs, **kwargs)
        if output is not None:
            return output

    else:
        ## 3B - simple search
        output = prs_simple_search(results_in_any_collection, kwargs=kwargs, **kwargs)
        if output is not None:
            return output


    if len(results_in_any_collection) == 0 and not kwargs['hosted_colls_actual_or_potential_results_p']:
        if of.startswith("h"):
            perform_external_collection_search_with_em(req, cc, [p, p1, p2, p3], f, ec, verbose,
                                                       ln, kwargs['selected_external_collections_infos'], em=em)
        elif of.startswith("x"):
            # Print empty, but valid XML
            print_records_prologue(req, of)
            print_records_epilogue(req, of)
        return page_end(req, of, ln, em)

    # store this search query results into search results cache if needed:
    prs_store_results_in_cache(query_representation_in_cache, results_in_any_collection, **kwargs)

    # search stage 4 and 5: intersection with collection universe and sorting/limiting
    output = prs_intersect_with_colls_and_apply_search_limits(results_in_any_collection, kwargs=kwargs, **kwargs)
    if output is not None:
        return output

    t2 = os.times()[4]
    cpu_time = t2 - t1
    kwargs['cpu_time'] = cpu_time

    ## search stage 6: display results:
    return prs_display_results(kwargs=kwargs, **kwargs)


def prs_intersect_with_colls_and_apply_search_limits(results_in_any_collection,
                                               kwargs=None, req=None, of=None, ln=None, _=None,
                                               p=None, p1=None, p2=None, p3=None, f=None, cc=None, ec=None,
                                               verbose=None, em=None, **dummy):
    # search stage 4: intersection with collection universe:
    results_final = {}
    output = prs_intersect_results_with_collrecs(results_final, results_in_any_collection, kwargs, **kwargs)
    if output is not None:
        return output

    # another external search if we still don't have something
    if results_final == {} and not kwargs['hosted_colls_actual_or_potential_results_p']:
        if of.startswith("h"):
            perform_external_collection_search_with_em(req, cc, [p, p1, p2, p3], f, ec, verbose,
                                            ln, kwargs['selected_external_collections_infos'], em=em)
        if of.startswith("x"):
            # Print empty, but valid XML
            print_records_prologue(req, of)
            print_records_epilogue(req, of)
        return page_end(req, of, ln, em)


    # search stage 5: apply search option limits and restrictions:
    output = prs_apply_search_limits(results_final, kwargs=kwargs, **kwargs)
    if output is not None:
        return output

    kwargs['results_final'] = results_final


def prs_display_results(kwargs=None, results_final=None, req=None, of=None, sf=None,
                        so=None, sp=None, verbose=None, p=None, p1=None, p2=None, p3=None,
                        cc=None, ln=None, _=None, ec=None, colls_to_search=None, rm=None, cpu_time=None,
                        f=None, em=None, **dummy
                     ):

    ## search stage 6: display results:

    # split result set into collections
    (results_final_nb, results_final_nb_total, results_final_for_all_selected_colls) = prs_split_into_collections(kwargs=kwargs, **kwargs)


    # we continue past this point only if there is a hosted collection that has timed out and might offer potential results
    if results_final_nb_total ==0 and not kwargs['hosted_colls_potential_results_p']:
        if of.startswith("h"):
            print_warning(req, "No match found, please enter different search terms.")
        elif of.startswith("x"):
            # Print empty, but valid XML
            print_records_prologue(req, of)
            print_records_epilogue(req, of)
    else:
        # yes, some hits found: good!
        # collection list may have changed due to not-exact-match-found policy so check it out:
        for coll in results_final.keys():
            if coll not in colls_to_search:
                colls_to_search.append(coll)
        # print results overview:
        if of == "id":
            # we have been asked to return list of recIDs
            recIDs = list(results_final_for_all_selected_colls)
            if sf: # do we have to sort?
                recIDs = sort_records(req, recIDs, sf, so, sp, verbose, of)
            elif rm: # do we have to rank?
                results_final_for_all_colls_rank_records_output = rank_records(rm, 0, results_final_for_all_selected_colls,
                                                                               string.split(p) + string.split(p1) +
                                                                               string.split(p2) + string.split(p3), verbose)
                if results_final_for_all_colls_rank_records_output[0]:
                    recIDs = results_final_for_all_colls_rank_records_output[0]
            return recIDs

        elif of.startswith("h"):
            if of not in ['hcs']:
                # added the hosted_colls_potential_results_p parameter to help print out the overview more accurately
                req.write(print_results_overview(colls_to_search, results_final_nb_total, results_final_nb, cpu_time,
                            ln, ec, hosted_colls_potential_results_p=kwargs['hosted_colls_potential_results_p'], em=em))
                kwargs['selected_external_collections_infos'] = print_external_results_overview(req, cc, [p, p1, p2, p3],
                                        f, ec, verbose, ln, print_overview=em == "" or EM_REPOSITORY["overview"] in em)
        # print number of hits found for XML outputs:
        if of.startswith("x"):
            req.write("<!-- Search-Engine-Total-Number-Of-Results: %s -->\n" % kwargs['results_final_nb_total'])
        # print records:
        if of in ['hcs']:
            prs_summarize_records(kwargs=kwargs, **kwargs)
        else:
            prs_print_records(kwargs=kwargs, **kwargs)


        prs_log_query(kwargs=kwargs, **kwargs)


# this is a copy of the prs_display_results with output parts removed, needed for external modules
def prs_rank_results(kwargs=None, results_final=None, req=None, colls_to_search=None,
                     sf=None, so=None, sp=None, of=None, rm=None, p=None, p1=None, p2=None, p3=None,
                     verbose=None, **dummy
                     ):

    ## search stage 6: display results:

    # split result set into collections
    (results_final_nb, results_final_nb_total, results_final_for_all_selected_colls) = prs_split_into_collections(kwargs=kwargs, **kwargs)


    # yes, some hits found: good!
    # collection list may have changed due to not-exact-match-found policy so check it out:
    for coll in results_final.keys():
        if coll not in colls_to_search:
            colls_to_search.append(coll)

    # we have been asked to return list of recIDs
    recIDs = list(results_final_for_all_selected_colls)
    if sf: # do we have to sort?
        recIDs = sort_records(req, recIDs, sf, so, sp, verbose, of)
    elif rm: # do we have to rank?
        results_final_for_all_colls_rank_records_output = rank_records(rm, 0, results_final_for_all_selected_colls,
                                                                       string.split(p) + string.split(p1) +
                                                                       string.split(p2) + string.split(p3), verbose)
        if results_final_for_all_colls_rank_records_output[0]:
            recIDs = results_final_for_all_colls_rank_records_output[0]
    return recIDs


def perform_request_cache(req, action="show"):
    """Manipulates the search engine cache."""
    req.content_type = "text/html"
    req.send_http_header()
    req.write("<html>")
    out = ""
    out += "<h1>Search Cache</h1>"
    # clear cache if requested:
    if action == "clear":
        search_results_cache.clear()
    req.write(out)
    # show collection reclist cache:
    out = "<h3>Collection reclist cache</h3>"
    out += "- collection table last updated: %s" % get_table_update_time('collection')
    out += "<br />- reclist cache timestamp: %s" % collection_reclist_cache.timestamp
    out += "<br />- reclist cache contents:"
    out += "<blockquote>"
    for coll in collection_reclist_cache.cache.keys():
        if collection_reclist_cache.cache[coll]:
            out += "%s (%d)<br />" % (coll, len(collection_reclist_cache.cache[coll]))
    out += "</blockquote>"
    req.write(out)
    # show search results cache:
    out = "<h3>Search Cache</h3>"
    out += "- search cache usage: %d queries cached (max. ~%d)" % \
           (len(search_results_cache.cache), CFG_WEBSEARCH_SEARCH_CACHE_SIZE)
    if len(search_results_cache.cache):
        out += "<br />- search cache contents:"
        out += "<blockquote>"
        for query, hitset in search_results_cache.cache.items():
            out += "<br />%s ... %s" % (query, hitset)
        out += """<p><a href="%s/search/cache?action=clear">clear search results cache</a>""" % CFG_SITE_URL
        out += "</blockquote>"
    req.write(out)
    # show field i18nname cache:
    out = "<h3>Field I18N names cache</h3>"
    out += "- fieldname table last updated: %s" % get_table_update_time('fieldname')
    out += "<br />- i18nname cache timestamp: %s" % field_i18nname_cache.timestamp
    out += "<br />- i18nname cache contents:"
    out += "<blockquote>"
    for field in field_i18nname_cache.cache.keys():
        for ln in field_i18nname_cache.cache[field].keys():
            out += "%s, %s = %s<br />" % (field, ln, field_i18nname_cache.cache[field][ln])
    out += "</blockquote>"
    req.write(out)
    # show collection i18nname cache:
    out = "<h3>Collection I18N names cache</h3>"
    out += "- collectionname table last updated: %s" % get_table_update_time('collectionname')
    out += "<br />- i18nname cache timestamp: %s" % collection_i18nname_cache.timestamp
    out += "<br />- i18nname cache contents:"
    out += "<blockquote>"
    for coll in collection_i18nname_cache.cache.keys():
        for ln in collection_i18nname_cache.cache[coll].keys():
            out += "%s, %s = %s<br />" % (coll, ln, collection_i18nname_cache.cache[coll][ln])
    out += "</blockquote>"
    req.write(out)
    req.write("</html>")
    return "\n"

def perform_request_log(req, date=""):
    """Display search log information for given date."""
    req.content_type = "text/html"
    req.send_http_header()
    req.write("<html>")
    req.write("<h1>Search Log</h1>")
    if date: # case A: display stats for a day
        yyyymmdd = string.atoi(date)
        req.write("<p><big><strong>Date: %d</strong></big><p>" % yyyymmdd)
        req.write("""<table border="1">""")
        req.write("<tr><td><strong>%s</strong></td><td><strong>%s</strong></td><td><strong>%s</strong></td><td><strong>%s</strong></td><td><strong>%s</strong></td><td><strong>%s</strong></td></tr>" % ("No.", "Time", "Pattern", "Field", "Collection", "Number of Hits"))
        # read file:
        p = os.popen("grep ^%d %s/search.log" % (yyyymmdd, CFG_LOGDIR), 'r')
        lines = p.readlines()
        p.close()
        # process lines:
        i = 0
        for line in lines:
            try:
                datetime, dummy_aas, p, f, c, nbhits = string.split(line,"#")
                i += 1
                req.write("<tr><td align=\"right\">#%d</td><td>%s:%s:%s</td><td>%s</td><td>%s</td><td>%s</td><td>%s</td></tr>" \
                          % (i, datetime[8:10], datetime[10:12], datetime[12:], p, f, c, nbhits))
            except:
                pass # ignore eventual wrong log lines
        req.write("</table>")
    else: # case B: display summary stats per day
        yyyymm01 = int(time.strftime("%Y%m01", time.localtime()))
        yyyymmdd = int(time.strftime("%Y%m%d", time.localtime()))
        req.write("""<table border="1">""")
        req.write("<tr><td><strong>%s</strong></td><td><strong>%s</strong></tr>" % ("Day", "Number of Queries"))
        for day in range(yyyymm01, yyyymmdd + 1):
            p = os.popen("grep -c ^%d %s/search.log" % (day, CFG_LOGDIR), 'r')
            for line in p.readlines():
                req.write("""<tr><td>%s</td><td align="right"><a href="%s/search/log?date=%d">%s</a></td></tr>""" % \
                          (day, CFG_SITE_URL, day, line))
            p.close()
        req.write("</table>")
    req.write("</html>")
    return "\n"


def get_most_popular_field_values(recids, tags, exclude_values=None, count_repetitive_values=True):
    """
    Analyze RECIDS and look for TAGS and return most popular values
    and the frequency with which they occur sorted according to
    descending frequency.

    If a value is found in EXCLUDE_VALUES, then do not count it.

    If COUNT_REPETITIVE_VALUES is True, then we count every occurrence
    of value in the tags.  If False, then we count the value only once
    regardless of the number of times it may appear in a record.
    (But, if the same value occurs in another record, we count it, of
    course.)

    Example:
     >>> get_most_popular_field_values(range(11,20), '980__a')
     (('PREPRINT', 10), ('THESIS', 7), ...)
     >>> get_most_popular_field_values(range(11,20), ('100__a', '700__a'))
     (('Ellis, J', 10), ('Ellis, N', 7), ...)
     >>> get_most_popular_field_values(range(11,20), ('100__a', '700__a'), ('Ellis, J'))
     (('Ellis, N', 7), ...)
    """

    def _get_most_popular_field_values_helper_sorter(val1, val2):
        "Compare VAL1 and VAL2 according to, firstly, frequency, then secondly, alphabetically."
        compared_via_frequencies = cmp(valuefreqdict[val2], valuefreqdict[val1])
        if compared_via_frequencies == 0:
            return cmp(val1.lower(), val2.lower())
        else:
            return compared_via_frequencies

    valuefreqdict = {}
    ## sanity check:
    if not exclude_values:
        exclude_values = []
    if isinstance(tags, str):
        tags = (tags,)
    ## find values to count:
    vals_to_count = []
    displaytmp = {}
    if count_repetitive_values:
        # counting technique A: can look up many records at once: (very fast)
        for tag in tags:
            vals_to_count.extend(get_fieldvalues(recids, tag))
    else:
        # counting technique B: must count record-by-record: (slow)
        for recid in recids:
            vals_in_rec = []
            for tag in tags:
                for val in get_fieldvalues(recid, tag, False):
                    vals_in_rec.append(val)
            # do not count repetitive values within this record
            # (even across various tags, so need to unify again):
            dtmp = {}
            for val in vals_in_rec:
                dtmp[val.lower()] = 1
                displaytmp[val.lower()] = val
            vals_in_rec = dtmp.keys()
            vals_to_count.extend(vals_in_rec)
    ## are we to exclude some of found values?
    for val in vals_to_count:
        if val not in exclude_values:
            if valuefreqdict.has_key(val):
                valuefreqdict[val] += 1
            else:
                valuefreqdict[val] = 1
    ## sort by descending frequency of values:
    out = ()
    vals = valuefreqdict.keys()
    vals.sort(_get_most_popular_field_values_helper_sorter)
    for val in vals:
        tmpdisplv = ''
        if displaytmp.has_key(val):
            tmpdisplv = displaytmp[val]
        else:
            tmpdisplv = val
        out += (tmpdisplv, valuefreqdict[val]),
    return out

def profile(p="", f="", c=CFG_SITE_NAME):
    """Profile search time."""
    import profile
    import pstats
    profile.run("perform_request_search(p='%s',f='%s', c='%s')" % (p, f, c), "perform_request_search_profile")
    p = pstats.Stats("perform_request_search_profile")
    p.strip_dirs().sort_stats("cumulative").print_stats()
    return 0


def perform_external_collection_search_with_em(req, current_collection, pattern_list, field,
        external_collection, verbosity_level=0, lang=CFG_SITE_LANG,
        selected_external_collections_infos=None, em=""):
    perform_external_collection_search(req, current_collection, pattern_list, field, external_collection,
                            verbosity_level, lang, selected_external_collections_infos,
                            print_overview=em == "" or EM_REPOSITORY["overview"] in em,
                            print_search_info=em == "" or EM_REPOSITORY["search_info"] in em,
                            print_see_also_box=em == "" or EM_REPOSITORY["see_also_box"] in em,
                            print_body=em == "" or EM_REPOSITORY["body"] in em)



def get_all_field_values(tag):
    """
    Return all existing values stored for a given tag.
    @param tag: the full tag, e.g. 909C0b
    @type tag: string
    @return: the list of values
    @rtype: list of strings
    """
    table = 'bib%2dx' % int(tag[:2])
    return [row[0] for row in run_sql("SELECT DISTINCT(value) FROM %s WHERE tag=%%s" % table, (tag, ))]<|MERGE_RESOLUTION|>--- conflicted
+++ resolved
@@ -3682,7 +3682,6 @@
             return rank_records_bibrank(sort_method, 0, recIDs, None, verbose)
         else:
             return sort_records_bibxxx(req, recIDs, None, sort_field, sort_order, '', verbose, of, ln, rg, jrec)
-
     if sort_order == 'd':
         bucket_numbers.reverse()
     for bucket_no in bucket_numbers:
@@ -3813,15 +3812,6 @@
         # good, no sort needed
         return recIDs[index_min:]
 
-<<<<<<< HEAD
-def print_records(req, recIDs, jrec=1, rg=10, format='hb', ot='', ln=CFG_SITE_LANG,
-                  relevances=[], relevances_prologue="(", relevances_epilogue="%%)",
-                  decompress=zlib.decompress, search_pattern='', print_records_prologue_p=True,
-                  print_records_epilogue_p=True, verbose=0, tab='', sf='', so='d', sp='',
-                  rm='', em=''):
-=======
->>>>>>> cca83074
-
 def get_interval_for_records_to_sort(nb_found, jrec=None, rg=None):
     """calculates in which interval should the sorted records be
     a value of 'rg=-9999' means to print all records: to be used with care."""
@@ -3852,7 +3842,12 @@
 
     return irec_min, irec_max
 
-def print_records(req, recIDs, jrec=1, rg=10, format='hb', ot='', ln=CFG_SITE_LANG, relevances=[], relevances_prologue="(", relevances_epilogue="%%)", decompress=zlib.decompress, search_pattern='', print_records_prologue_p=True, print_records_epilogue_p=True, verbose=0, tab='', sf='', so='d', sp='', rm=''):
+def print_records(req, recIDs, jrec=1, rg=10, format='hb', ot='', ln=CFG_SITE_LANG,
+                  relevances=[], relevances_prologue="(", relevances_epilogue="%%)",
+                  decompress=zlib.decompress, search_pattern='', print_records_prologue_p=True,
+                  print_records_epilogue_p=True, verbose=0, tab='', sf='', so='d', sp='',
+                  rm='', em=''):
+
     """
     Prints list of records 'recIDs' formatted according to 'format' in
     groups of 'rg' starting from 'jrec'.
@@ -5168,7 +5163,7 @@
         # record well exists, so find similar ones to it
         t1 = os.times()[4]
         results_similar_recIDs, results_similar_relevances, results_similar_relevances_prologue, results_similar_relevances_epilogue, results_similar_comments = \
-                                rank_records(rm, 0, get_collection_reclist(cc), string.split(p), verbose)
+                                rank_records_bibrank(rm, 0, get_collection_reclist(cc), string.split(p), verbose)
         if results_similar_recIDs:
             t2 = os.times()[4]
             cpu_time = t2 - t1
@@ -5201,42 +5196,6 @@
                 # Print empty, but valid XML
                 print_records_prologue(req, of)
                 print_records_epilogue(req, of)
-<<<<<<< HEAD
-=======
-        else:
-            # record well exists, so find similar ones to it
-            t1 = os.times()[4]
-            results_similar_recIDs, results_similar_relevances, results_similar_relevances_prologue, results_similar_relevances_epilogue, results_similar_comments = \
-                                    rank_records_bibrank(rm, 0, get_collection_reclist(cc), string.split(p), verbose)
-            if results_similar_recIDs:
-                t2 = os.times()[4]
-                cpu_time = t2 - t1
-                if of.startswith("h"):
-                    req.write(print_search_info(p, f, sf, so, sp, rm, of, ot, cc, len(results_similar_recIDs),
-                                                jrec, rg, aas, ln, p1, p2, p3, f1, f2, f3, m1, m2, m3, op1, op2,
-                                                sc, pl_in_url,
-                                                d1y, d1m, d1d, d2y, d2m, d2d, dt, cpu_time))
-                    print_warning(req, results_similar_comments)
-                    print_records(req, results_similar_recIDs, jrec, rg, of, ot, ln,
-                                  results_similar_relevances, results_similar_relevances_prologue, results_similar_relevances_epilogue, search_pattern=p, verbose=verbose, sf=sf, so=so, sp=sp, rm=rm)
-                elif of=="id":
-                    return results_similar_recIDs
-                elif of.startswith("x"):
-                    print_records(req, results_similar_recIDs, jrec, rg, of, ot, ln,
-                                  results_similar_relevances, results_similar_relevances_prologue, results_similar_relevances_epilogue, search_pattern=p, verbose=verbose, sf=sf, so=so, sp=sp, rm=rm)
-            else:
-                # rank_records failed and returned some error message to display:
-                if of.startswith("h"):
-                    print_warning(req, results_similar_relevances_prologue)
-                    print_warning(req, results_similar_relevances_epilogue)
-                    print_warning(req, results_similar_comments)
-                if of == "id":
-                    return []
-                elif of.startswith("x"):
-                    # Print empty, but valid XML
-                    print_records_prologue(req, of)
-                    print_records_epilogue(req, of)
->>>>>>> cca83074
 
 
 def prs_search_cocitedwith(kwargs=None, req=None, of=None, cc=None, pl_in_url=None, ln=None, uid=None, _=None, p=None,
@@ -5643,13 +5602,11 @@
             results_final_relevances = []
             results_final_relevances_prologue = ""
             results_final_relevances_epilogue = ""
-            if sf: # do we have to sort?
-                results_final_recIDs = sort_records(req, results_final_recIDs, sf, so, sp, verbose, of)
-            elif rm: # do we have to rank?
+            if rm: # do we have to rank?
                 results_final_recIDs_ranked, results_final_relevances, results_final_relevances_prologue, results_final_relevances_epilogue, results_final_comments = \
-                                             rank_records(rm, 0, results_final[coll],
+                                             rank_records(req, rm, 0, results_final[coll],
                                                           string.split(p) + string.split(p1) +
-                                                          string.split(p2) + string.split(p3), verbose)
+                                                          string.split(p2) + string.split(p3), verbose, so, of, ln, rg, jrec)
                 if of.startswith("h"):
                     print_warning(req, results_final_comments)
                 if results_final_recIDs_ranked:
@@ -5658,6 +5615,8 @@
                     # rank_records failed and returned some error message to display:
                     print_warning(req, results_final_relevances_prologue)
                     print_warning(req, results_final_relevances_epilogue)
+            elif sf or (CFG_BIBSORT_BUCKETS and sorting_methods): # do we have to sort?
+                results_final_recIDs = sort_records(req, results_final_recIDs, sf, so, sp, verbose, of, ln, rg, jrec)
 
             if len(results_final_recIDs) < CFG_WEBSEARCH_PREV_NEXT_HIT_LIMIT:
                 results_final_colls.append(results_final_recIDs)
@@ -5684,18 +5643,15 @@
                                             sc, pl_in_url,
                                             d1y, d1m, d1d, d2y, d2m, d2d, dt, cpu_time, 1, em=em))
 
-    # store the last search results page
     if req and not isinstance(req, cStringIO.OutputType):
+        # store the last search results page
         session_param_set(req, 'websearch-last-query', req.unparsed_uri)
-        if not wlqh_results_overlimit:
-            # store list of results if user wants to display hits
-            # in a single list, or store list of collections of records
-            # if user displays hits split by collections:
-            session_param_set(req, 'websearch-last-query-hits', results_final_colls)
-        else:
-<<<<<<< HEAD
-            results_final_colls = []
-            session_param_set(req, 'websearch-last-query-hits', results_final_colls)
+        if wlqh_results_overlimit:
+            results_final_colls = None
+        # store list of results if user wants to display hits
+        # in a single list, or store list of collections of records
+        # if user displays hits split by collections:
+        session_param_set(req, 'websearch-last-query-hits', results_final_colls)
 
     #if hosted_colls and (of.startswith("h") or of.startswith("x")):
     if hosted_colls_actual_or_potential_results_p:
@@ -5723,70 +5679,11 @@
                         ## these are the searches the returned no or zero results
                         ## also print a nearest terms box, in case this is the only
                         ## collection being searched and it returns no results?
-=======
-            # yes, some hits found: good!
-            # collection list may have changed due to not-exact-match-found policy so check it out:
-            for coll in results_final.keys():
-                if coll not in colls_to_search:
-                    colls_to_search.append(coll)
-            # print results overview:
-            if of == "id":
-                # we have been asked to return list of recIDs
-                recIDs = list(results_final_for_all_selected_colls)
-                if rm: # do we have to rank?
-                    results_final_for_all_colls_rank_records_output = rank_records(req, rm, 0, results_final_for_all_selected_colls,
-                                                                                   string.split(p) + string.split(p1) +
-                                                                                   string.split(p2) + string.split(p3), verbose, so, of, ln, rg, jrec)
-                    if results_final_for_all_colls_rank_records_output[0]:
-                        recIDs = results_final_for_all_colls_rank_records_output[0]
-                elif sf or (CFG_BIBSORT_BUCKETS and sorting_methods): # do we have to sort?
-                    recIDs = sort_records(req, recIDs, sf, so, sp, verbose, of, ln, rg, jrec)
-                return recIDs
-            elif of.startswith("h"):
-                if of not in ['hcs']:
-                    # added the hosted_colls_potential_results_p parameter to help print out the overview more accurately
-                    req.write(print_results_overview(colls_to_search, results_final_nb_total, results_final_nb, cpu_time, ln, ec, hosted_colls_potential_results_p=hosted_colls_potential_results_p))
-                    selected_external_collections_infos = print_external_results_overview(req, cc, [p, p1, p2, p3], f, ec, verbose, ln)
-            # print number of hits found for XML outputs:
-            if of.startswith("x"):
-                req.write("<!-- Search-Engine-Total-Number-Of-Results: %s -->\n" % results_final_nb_total)
-            # print records:
-            if of in ['hcs']:
-                # feed the current search to be summarized:
-                from invenio.search_engine_summarizer import summarize_records
-                search_p = p
-                search_f = f
-                if not p and (aas == 1 or p1 or p2 or p3):
-                    op_d = {'n': ' and not ', 'a': ' and ', 'o': ' or ', '': ''}
-                    triples = ziplist([f1, f2, f3], [p1, p2, p3], [op1, op2, ''])
-                    triples_len = len(triples)
-                    for i in range(triples_len):
-                        fi, pi, oi = triples[i]                       # e.g.:
-                        if i < triples_len-1 and not triples[i+1][1]: # if p2 empty
-                            triples[i+1][0] = ''                      #   f2 must be too
-                            oi = ''                                   #   and o1
-                        if ' ' in pi:
-                            pi = '"'+pi+'"'
-                        if fi:
-                            fi = fi + ':'
-                        search_p += fi + pi + op_d[oi]
-                    search_f = ''
-                summarize_records(results_final_for_all_selected_colls, 'hcs', ln, search_p, search_f, req)
-            else:
-                if len(colls_to_search)>1:
-                    cpu_time = -1 # we do not want to have search time printed on each collection
-                print_records_prologue(req, of, cc=cc)
-                results_final_colls = []
-                wlqh_results_overlimit = 0
-                for coll in colls_to_search:
-                    if results_final.has_key(coll) and len(results_final[coll]):
->>>>>>> cca83074
                         if of.startswith("h"):
                             req.write(print_hosted_search_info(p, f, sf, so, sp, rm, of, ot, result[0][1].name, -963,
                                                         jrec, rg, aas, ln, p1, p2, p3, f1, f2, f3, m1, m2, m3, op1, op2,
                                                         sc, pl_in_url,
                                                         d1y, d1m, d1d, d2y, d2m, d2d, dt, cpu_time))
-<<<<<<< HEAD
                             req.write(print_hosted_results(url_and_engine=result[0], ln=ln, of=of, req=req, no_records_found=True, limit=rg, em=em))
                             req.write(print_hosted_search_info(p, f, sf, so, sp, rm, of, ot, result[0][1].name, -963,
                                                         jrec, rg, aas, ln, p1, p2, p3, f1, f2, f3, m1, m2, m3, op1, op2,
@@ -5800,52 +5697,11 @@
                                                         sc, pl_in_url,
                                                         d1y, d1m, d1d, d2y, d2m, d2d, dt, cpu_time))
                         req.write(print_hosted_results(url_and_engine=result[0], ln=ln, of=of, req=req, limit=rg, em=em))
-=======
-                        results_final_recIDs = list(results_final[coll])
-                        results_final_relevances = []
-                        results_final_relevances_prologue = ""
-                        results_final_relevances_epilogue = ""
-                        if rm: # do we have to rank?
-                            results_final_recIDs_ranked, results_final_relevances, results_final_relevances_prologue, results_final_relevances_epilogue, results_final_comments = \
-                                                         rank_records(req, rm, 0, results_final[coll],
-                                                                      string.split(p) + string.split(p1) +
-                                                                      string.split(p2) + string.split(p3), verbose, so, of, ln, rg, jrec)
-                            if of.startswith("h"):
-                                print_warning(req, results_final_comments)
-                            if results_final_recIDs_ranked:
-                                results_final_recIDs = results_final_recIDs_ranked
-                            else:
-                                # rank_records failed and returned some error message to display:
-                                print_warning(req, results_final_relevances_prologue)
-                                print_warning(req, results_final_relevances_epilogue)
-                        elif sf or (CFG_BIBSORT_BUCKETS and sorting_methods): # do we have to sort?
-                            results_final_recIDs = sort_records(req, results_final_recIDs, sf, so, sp, verbose, of, ln, rg, jrec)
-
-                        if len(results_final_recIDs) < CFG_WEBSEARCH_PREV_NEXT_HIT_LIMIT:
-                            results_final_colls.append(results_final_recIDs)
-                        else:
-                            wlqh_results_overlimit = 1
-
-                        print_records(req, results_final_recIDs, jrec, rg, of, ot, ln,
-                                      results_final_relevances,
-                                      results_final_relevances_prologue,
-                                      results_final_relevances_epilogue,
-                                      search_pattern=p,
-                                      print_records_prologue_p=False,
-                                      print_records_epilogue_p=False,
-                                      verbose=verbose,
-                                      sf=sf,
-                                      so=so,
-                                      sp=sp,
-                                      rm=rm)
-
->>>>>>> cca83074
                         if of.startswith("h"):
                             req.write(print_hosted_search_info(p, f, sf, so, sp, rm, of, ot, result[0][1].name, result[1],
                                                         jrec, rg, aas, ln, p1, p2, p3, f1, f2, f3, m1, m2, m3, op1, op2,
                                                         sc, pl_in_url,
                                                         d1y, d1m, d1d, d2y, d2m, d2d, dt, cpu_time, 1))
-<<<<<<< HEAD
             if hosted_colls_timeouts_timeouts:
                 for timeout in hosted_colls_timeouts_timeouts:
                     if of.startswith("h"):
@@ -5887,80 +5743,6 @@
         # do not log query if req is None (used by CLI interface)
         pass
     log_query_info("ss", p, f, colls_to_search, results_final_nb_total)
-=======
-
-                if req and not isinstance(req, cStringIO.OutputType):
-                    # store the last search results page
-                    session_param_set(req, 'websearch-last-query', req.unparsed_uri)
-                    if wlqh_results_overlimit:
-                        results_final_colls = None
-                    # store list of results if user wants to display hits
-                    # in a single list, or store list of collections of records
-                    # if user displays hits split by collections:
-                    session_param_set(req, 'websearch-last-query-hits', results_final_colls)
-
-                #if hosted_colls and (of.startswith("h") or of.startswith("x")):
-                if hosted_colls_actual_or_potential_results_p:
-                    if hosted_colls_results:
-                        # TODO: add a verbose message here
-                        for result in hosted_colls_true_results:
-                            if of.startswith("h"):
-                                req.write(print_hosted_search_info(p, f, sf, so, sp, rm, of, ot, result[0][1].name, results_final_nb[result[0][1].name],
-                                                            jrec, rg, aas, ln, p1, p2, p3, f1, f2, f3, m1, m2, m3, op1, op2,
-                                                            sc, pl_in_url,
-                                                            d1y, d1m, d1d, d2y, d2m, d2d, dt, cpu_time))
-                            req.write(print_hosted_results(url_and_engine=result[0], ln=ln, of=of, req=req, limit=rg))
-                            if of.startswith("h"):
-                                req.write(print_hosted_search_info(p, f, sf, so, sp, rm, of, ot, result[0][1].name, results_final_nb[result[0][1].name],
-                                                            jrec, rg, aas, ln, p1, p2, p3, f1, f2, f3, m1, m2, m3, op1, op2,
-                                                            sc, pl_in_url,
-                                                            d1y, d1m, d1d, d2y, d2m, d2d, dt, cpu_time, 1))
-                    if hosted_colls_timeouts:
-                        # TODO: add a verbose message here
-                        # TODO: check if verbose messages still work when dealing with (re)calculations of timeouts
-                        (hosted_colls_timeouts_results, hosted_colls_timeouts_timeouts) = do_calculate_hosted_collections_results(req, ln, None, verbose, None, hosted_colls_timeouts, CFG_HOSTED_COLLECTION_TIMEOUT_POST_SEARCH)
-                        if hosted_colls_timeouts_results:
-                            for result in hosted_colls_timeouts_results:
-                                if result[1] == None or result[1] == False:
-                                    ## these are the searches the returned no or zero results
-                                    ## also print a nearest terms box, in case this is the only
-                                    ## collection being searched and it returns no results?
-                                    if of.startswith("h"):
-                                        req.write(print_hosted_search_info(p, f, sf, so, sp, rm, of, ot, result[0][1].name, -963,
-                                                                    jrec, rg, aas, ln, p1, p2, p3, f1, f2, f3, m1, m2, m3, op1, op2,
-                                                                    sc, pl_in_url,
-                                                                    d1y, d1m, d1d, d2y, d2m, d2d, dt, cpu_time))
-                                        req.write(print_hosted_results(url_and_engine=result[0], ln=ln, of=of, req=req, no_records_found=True, limit=rg))
-                                        req.write(print_hosted_search_info(p, f, sf, so, sp, rm, of, ot, result[0][1].name, -963,
-                                                                    jrec, rg, aas, ln, p1, p2, p3, f1, f2, f3, m1, m2, m3, op1, op2,
-                                                                    sc, pl_in_url,
-                                                                    d1y, d1m, d1d, d2y, d2m, d2d, dt, cpu_time, 1))
-                                else:
-                                    # these are the searches that actually returned results on time
-                                    if of.startswith("h"):
-                                        req.write(print_hosted_search_info(p, f, sf, so, sp, rm, of, ot, result[0][1].name, result[1],
-                                                                    jrec, rg, aas, ln, p1, p2, p3, f1, f2, f3, m1, m2, m3, op1, op2,
-                                                                    sc, pl_in_url,
-                                                                    d1y, d1m, d1d, d2y, d2m, d2d, dt, cpu_time))
-                                    req.write(print_hosted_results(url_and_engine=result[0], ln=ln, of=of, req=req, limit=rg))
-                                    if of.startswith("h"):
-                                        req.write(print_hosted_search_info(p, f, sf, so, sp, rm, of, ot, result[0][1].name, result[1],
-                                                                    jrec, rg, aas, ln, p1, p2, p3, f1, f2, f3, m1, m2, m3, op1, op2,
-                                                                    sc, pl_in_url,
-                                                                    d1y, d1m, d1d, d2y, d2m, d2d, dt, cpu_time, 1))
-                        if hosted_colls_timeouts_timeouts:
-                            for timeout in hosted_colls_timeouts_timeouts:
-                                if of.startswith("h"):
-                                    req.write(print_hosted_search_info(p, f, sf, so, sp, rm, of, ot, timeout[1].name, -963,
-                                                                jrec, rg, aas, ln, p1, p2, p3, f1, f2, f3, m1, m2, m3, op1, op2,
-                                                                sc, pl_in_url,
-                                                                d1y, d1m, d1d, d2y, d2m, d2d, dt, cpu_time))
-                                    req.write(print_hosted_results(url_and_engine=timeout[0], ln=ln, of=of, req=req, search_timed_out=True, limit=rg))
-                                    req.write(print_hosted_search_info(p, f, sf, so, sp, rm, of, ot, timeout[1].name, -963,
-                                                                jrec, rg, aas, ln, p1, p2, p3, f1, f2, f3, m1, m2, m3, op1, op2,
-                                                                sc, pl_in_url,
-                                                                d1y, d1m, d1d, d2y, d2m, d2d, dt, cpu_time, 1))
->>>>>>> cca83074
 
 
 def prs_search_common(kwargs=None, req=None, of=None, cc=None, ln=None, uid=None, _=None, p=None,
@@ -6086,14 +5868,14 @@
         if of == "id":
             # we have been asked to return list of recIDs
             recIDs = list(results_final_for_all_selected_colls)
-            if sf: # do we have to sort?
-                recIDs = sort_records(req, recIDs, sf, so, sp, verbose, of)
-            elif rm: # do we have to rank?
-                results_final_for_all_colls_rank_records_output = rank_records(rm, 0, results_final_for_all_selected_colls,
+            if rm: # do we have to rank?
+                results_final_for_all_colls_rank_records_output = rank_records(req, rm, 0, results_final_for_all_selected_colls,
                                                                                string.split(p) + string.split(p1) +
-                                                                               string.split(p2) + string.split(p3), verbose)
+                                                                               string.split(p2) + string.split(p3), verbose, so, of, ln)
                 if results_final_for_all_colls_rank_records_output[0]:
                     recIDs = results_final_for_all_colls_rank_records_output[0]
+            elif sf or (CFG_BIBSORT_BUCKETS and sorting_methods): # do we have to sort?
+                recIDs = sort_records(req, recIDs, sf, so, sp, verbose, of, ln)
             return recIDs
 
         elif of.startswith("h"):
@@ -6136,14 +5918,14 @@
 
     # we have been asked to return list of recIDs
     recIDs = list(results_final_for_all_selected_colls)
-    if sf: # do we have to sort?
-        recIDs = sort_records(req, recIDs, sf, so, sp, verbose, of)
-    elif rm: # do we have to rank?
-        results_final_for_all_colls_rank_records_output = rank_records(rm, 0, results_final_for_all_selected_colls,
+    if rm: # do we have to rank?
+        results_final_for_all_colls_rank_records_output = rank_records(req, rm, 0, results_final_for_all_selected_colls,
                                                                        string.split(p) + string.split(p1) +
-                                                                       string.split(p2) + string.split(p3), verbose)
+                                                                       string.split(p2) + string.split(p3), verbose, so, of)
         if results_final_for_all_colls_rank_records_output[0]:
             recIDs = results_final_for_all_colls_rank_records_output[0]
+    elif sf or (CFG_BIBSORT_BUCKETS and sorting_methods): # do we have to sort?
+        recIDs = sort_records(req, recIDs, sf, so, sp, verbose, of)
     return recIDs
 
 
